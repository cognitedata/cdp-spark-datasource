--- conflicted
+++ resolved
@@ -99,8 +99,6 @@
       space: String,
       versionedExternalId: String): Either[CdfSparkException, FilterDefinition] = {
     sparkFilter match {
-<<<<<<< HEAD
-=======
       case EqualTo(attribute, value) if attribute.equalsIgnoreCase("space") =>
         Right(
           FilterDefinition.Equals(
@@ -122,7 +120,6 @@
       case EqualTo(attribute, value: GenericRowWithSchema)
           if attribute.equalsIgnoreCase("endNode") && instanceType == InstanceType.Edge =>
         createEqualsAttributeFilter("endNode", value, instanceType)
->>>>>>> 873ecceb
       case EqualTo(attribute, value) =>
         toFilterValueDefinition(attribute, value).map(
           FilterDefinition.Equals(Seq(space, versionedExternalId, attribute), _))
@@ -177,12 +174,18 @@
         Right(
           FilterDefinition
             .Prefix(Seq(space, versionedExternalId, attribute), FilterValueDefinition.String(value)))
+      case And(f1, f2) =>
+        Vector(f1, f2)
+          .traverse(
+            toInstanceFilter(instanceType, _, space = space, versionedExternalId = versionedExternalId))
+          .map(FilterDefinition.And.apply)
+      case Or(f1, f2) =>
+        Vector(f1, f2)
+          .traverse(
+            toInstanceFilter(instanceType, _, space = space, versionedExternalId = versionedExternalId))
+          .map(FilterDefinition.Or.apply)
       //Node types are optional so exists will be automatically checked
       //Types are a property of the node/edge and should not use the view but directly check on the node
-<<<<<<< HEAD
-      case IsNotNull(attribute) =>
-        Right(FilterDefinition.Exists(Seq(space, versionedExternalId, attribute)))
-=======
       case IsNotNull(attribute)
           if attribute.equalsIgnoreCase("_type") && instanceType == InstanceType.Node =>
         Right(FilterDefinition.Exists(Seq("node", "type")))
@@ -197,9 +200,11 @@
       case IsNull(attribute)
           if attribute.equalsIgnoreCase("type") && instanceType == InstanceType.Edge =>
         Right(FilterDefinition.Not(FilterDefinition.Exists(Seq("edge", "type"))))
->>>>>>> 873ecceb
       case IsNull(attribute) =>
         Right(FilterDefinition.Not(FilterDefinition.Exists(Seq(space, versionedExternalId, attribute))))
+      case Not(f) =>
+        toInstanceFilter(instanceType, f, space = space, versionedExternalId = versionedExternalId)
+          .map(FilterDefinition.Not.apply)
       case f =>
         Left(
           new CdfSparkIllegalArgumentException(
@@ -233,6 +238,17 @@
       case EqualTo(attribute, value: GenericRowWithSchema)
           if attribute.equalsIgnoreCase("type") && instanceType == InstanceType.Edge =>
         createEqualsAttributeFilter("type", value, instanceType)
+      case Or(f1, f2) =>
+        Vector(f1, f2)
+          .traverse(toNodeOrEdgeAttributeFilter(instanceType, _))
+          .map(FilterDefinition.Or.apply)
+      case And(f1, f2) =>
+        Vector(f1, f2)
+          .traverse(toNodeOrEdgeAttributeFilter(instanceType, _))
+          .map(FilterDefinition.And.apply)
+      case Not(f) =>
+        toNodeOrEdgeAttributeFilter(instanceType, f)
+          .map(FilterDefinition.Not.apply)
       //Node types are optional so exists will be automatically checked
       //Types are a property of the node/edge and should not use the view but directly check on the node
       case IsNotNull(attribute)
