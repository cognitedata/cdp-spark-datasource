--- conflicted
+++ resolved
@@ -61,19 +61,13 @@
         Option(processedIds.putIfAbsent(uniqueId(i), ())).isEmpty
       }
     }
-<<<<<<< HEAD
-    StreamIterator(currentStreamsAsSingleStream, config.parallelismPerPartition * 2, Some(processChunk))
-      .map(toRow(_, Some(split.index)))
-=======
-
     val it = StreamIterator(
       currentStreamsAsSingleStream,
       config.parallelismPerPartition * 2,
-      Some(processChunk)).map(toRow)
+      Some(processChunk)).map(toRow(_, Some(split.index)))
     Option(context) match {
       case Some(ctx) => new InterruptibleIterator(ctx, it)
       case None => it
     }
->>>>>>> fa653b2b
   }
 }