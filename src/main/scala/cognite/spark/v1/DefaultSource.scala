package cognite.spark.v1

import cats.{Apply, Functor}
import cats.effect.IO
import cats.implicits._
import cognite.spark.v1.fdm.{FlexibleDataModelBaseRelation, FlexibleDataModelRelationFactory}
import cognite.spark.v1.fdm.FlexibleDataModelRelationFactory.{
  ConnectionConfig,
  DataModelConnectionConfig,
  DataModelViewConfig,
  ViewCorePropertyConfig
}
import com.cognite.sdk.scala.common.{BearerTokenAuth, OAuth2, TicketAuth}
import com.cognite.sdk.scala.v1.fdm.common.Usage
import com.cognite.sdk.scala.v1.fdm.views.ViewReference
import com.cognite.sdk.scala.v1.{CogniteExternalId, CogniteId, CogniteInternalId, InstanceId}
import fs2.Stream
import io.circe.Decoder
import io.circe.parser.parse
import natchez.{Kernel, Trace}
import org.apache.spark.sql.sources._
import org.apache.spark.sql.types.StructType
import org.apache.spark.sql.{DataFrame, Row, SQLContext, SaveMode}
import org.log4s.getLogger
import org.typelevel.ci.CIString
import sttp.model.Uri

import scala.reflect.classTag

class DefaultSource
    extends RelationProvider
    with CreatableRelationProvider
    with SchemaRelationProvider
    with DataSourceRegister
    with Serializable {
  import DefaultSource._

  override def shortName(): String = "cognite"

  override def createRelation(sqlContext: SQLContext, parameters: Map[String, String]): BaseRelation =
    createRelation(sqlContext, parameters, null)

  private def createSequenceRows(
      parameters: Map[String, String],
      config: RelationConfig,
      sqlContext: SQLContext) = {
    val sequenceId =
      parameters
        .get("id")
        .map(id => CogniteInternalId(id.toLong))
        .orElse(
          parameters.get("externalId").map(CogniteExternalId(_))
        )
        .getOrElse(
          throw new CdfSparkIllegalArgumentException("id or externalId option must be specified.")
        )

    new SequenceRowsRelation(config, sequenceId)(sqlContext)
  }

  private def createFlexibleDataModelRelation(
      parameters: Map[String, String],
      config: RelationConfig,
      sqlContext: SQLContext): FlexibleDataModelBaseRelation = {
    val corePropertySyncRelation = extractCorePropertySyncRelation(parameters, config, sqlContext)
    val corePropertyRelation = extractCorePropertyRelation(parameters, config, sqlContext)
    val datamodelBasedSync = extractDataModelBasedConnectionRelationSync(parameters, config, sqlContext)
    val dataModelBasedConnectionRelation =
      extractDataModelBasedConnectionRelation(parameters, config, sqlContext)
    val dataModelBasedCorePropertyRelation =
      extractDataModelBasedCorePropertyRelation(parameters, config, sqlContext)
    val connectionRelation = extractConnectionRelation(parameters, config, sqlContext)

    corePropertySyncRelation
      .orElse(corePropertyRelation)
      .orElse(datamodelBasedSync)
      .orElse(dataModelBasedConnectionRelation)
      .orElse(dataModelBasedCorePropertyRelation)
      .orElse(connectionRelation)
      .getOrElse(throw new CdfSparkException(
        s"""
             |Invalid combination of arguments!
             |
             | Expecting 'instanceType' and 'cursor' with optional arguments ('viewSpace', 'viewExternalId', 'viewVersion',
             | 'instanceSpace') for CorePropertySyncRelation,
             | or expecting 'instanceType' with optional arguments ('viewSpace', 'viewExternalId', 'viewVersion',
             | 'instanceSpace') for CorePropertyRelation,
             | or expecting ('edgeTypeSpace', 'edgeTypeExternalId') with optional 'instanceSpace' for ConnectionRelation,
             | or expecting ('modelSpace', 'modelExternalId', 'modelVersion', 'viewExternalId') with optional
             | 'instanceSpace' and optional 'cursor' for data model based CorePropertyRelation,
             | or expecting ('modelSpace', 'modelExternalId', 'modelVersion', viewExternalId', 'connectionPropertyName')
             | with optional 'instanceSpace' for data model based  ConnectionRelation,
             |""".stripMargin
      ))
  }

  /**
    * Create a spark relation for reading.
    */
  override def createRelation(
      sqlContext: SQLContext,
      parameters: Map[String, String],
      schema: StructType): BaseRelation = {
    val resourceType = parameters.getOrElse("type", sys.error("Resource type must be specified"))

    val config = parseRelationConfig(parameters, sqlContext)

    logger.info(
      s"createRelation(reading): " +
        s"resourceType=${resourceType}, " +
        s"config.parallelismPerPartition=${config.parallelismPerPartition}, " +
        s"config.sparkPartitions=${config.sparkPartitions}")

    resourceType match {
      case NumericDataPointsRelation.name =>
        new NumericDataPointsRelationV1(config)(sqlContext)
      case StringDataPointsRelation.name =>
        new StringDataPointsRelationV1(config)(sqlContext)
      case TimeSeriesRelation.name =>
        new TimeSeriesRelation(config)(sqlContext)
      case RawTableRelation.name =>
        val database = parameters.getOrElse("database", sys.error("Database must be specified"))
        val tableName = parameters.getOrElse("table", sys.error("Table must be specified"))

        val inferSchema = toBoolean(parameters, "inferSchema")
        val inferSchemaLimit = try {
          Some(parameters("inferSchemaLimit").toInt)
        } catch {
          case _: NumberFormatException => sys.error("inferSchemaLimit must be an integer")
          case _: NoSuchElementException => None
        }
        val collectSchemaInferenceMetrics = toBoolean(parameters, "collectSchemaInferenceMetrics")

        new RawTableRelation(
          config,
          database,
          tableName,
          Option(schema),
          inferSchema,
          inferSchemaLimit,
          collectSchemaInferenceMetrics)(sqlContext)
      case SequenceRowsRelation.name =>
        createSequenceRows(parameters, config, sqlContext)
      case AssetsRelation.name =>
        val subtreeIds = parameters.get("assetSubtreeIds").map(parseCogniteIds)
        new AssetsRelation(config, subtreeIds)(sqlContext)
      case EventsRelation.name =>
        new EventsRelation(config)(sqlContext)
      case FilesRelation.name =>
        new FilesRelation(config)(sqlContext)
<<<<<<< HEAD
      case FileContentRelation.name => {
        val externalId: Option[String] = parameters.get("externalId")
        val instanceId: Option[InstanceId] = for {
          externalId <- parameters.get("instanceExternalId")
          space <- parameters.get("instanceSpace")
        } yield InstanceId(space, externalId)
        val inferSchema = toBoolean(parameters, "inferSchema")
        (externalId, instanceId) match {
          case (Some(externalId), None) =>
            new FileContentRelation(config, Left(externalId), inferSchema)(sqlContext)
          case (None, Some(instanceId)) =>
            new FileContentRelation(config, Right(instanceId), inferSchema)(sqlContext)
          case (None, None) =>
            sys.error(
              "Trying to create a file_content_relation with neither the externalId nor the instanceId defined")
          case (Some(_), Some(_)) =>
            sys.error(
              "Trying to create a file_content_relation with both externalId and instanceId defined at the same time")
        }
      }
=======
      case FileContentRelation.name =>
        val inferSchema = toBoolean(parameters, "inferSchema", defaultValue = true)
        val fileExternalId =
          parameters.getOrElse("externalId", sys.error("File's external id must be specified"))
        new FileContentRelation(config, fileExternalId, inferSchema)(sqlContext)
>>>>>>> f29d365e
      case ThreeDModelsRelation.name =>
        new ThreeDModelsRelation(config)(sqlContext)
      case ThreeDModelRevisionsRelation.name =>
        val modelId =
          parameters.getOrElse("modelId", sys.error("Model id must be specified")).toLong
        new ThreeDModelRevisionsRelation(config, modelId)(sqlContext)
      case ThreeDModelRevisionMappingsRelation.name =>
        val modelId =
          parameters.getOrElse("modelId", sys.error("Model id must be specified")).toLong
        val revisionId =
          parameters.getOrElse("revisionId", sys.error("Revision id must be specified")).toLong
        new ThreeDModelRevisionMappingsRelation(config, modelId, revisionId)(sqlContext)
      case ThreeDModelRevisionNodesRelation.name =>
        val modelId =
          parameters.getOrElse("modelId", sys.error("Model id must be specified")).toLong
        val revisionId =
          parameters.getOrElse("revisionId", sys.error("Revision id must be specified")).toLong
        new ThreeDModelRevisionNodesRelation(config, modelId, revisionId)(sqlContext)
      case SequenceRelation.name =>
        new SequencesRelation(config)(sqlContext)
      case LabelsRelation.name =>
        new LabelsRelation(config)(sqlContext)
      case RelationshipsRelation.name =>
        new RelationshipsRelation(config)(sqlContext)
      case DataSetsRelation.name =>
        new DataSetsRelation(config)(sqlContext)
      case FlexibleDataModelBaseRelation.name =>
        createFlexibleDataModelRelation(parameters, config, sqlContext)
      case _ => sys.error("Unknown resource type: " + resourceType)
    }
  }

  /**
    * Create a spark relation for writing.
    */
  override def createRelation(
      sqlContext: SQLContext,
      mode: SaveMode,
      parameters: Map[String, String],
      data: DataFrame): BaseRelation = {
    val config = parseRelationConfig(parameters, sqlContext)
    val resourceType = parameters.getOrElse("type", sys.error("Resource type must be specified"))

    logger.info(
      s"createRelation(writing): " +
        s"resourceType=${resourceType}, " +
        s"data.rdd.getNumPartitions=${data.rdd.getNumPartitions}, " +
        s"config.parallelismPerPartition=${config.parallelismPerPartition}, " +
        s"config.sparkPartitions=${config.sparkPartitions}")

    val relation: CdfRelation = resourceType match {
      case AssetHierarchyBuilder.name =>
        new AssetHierarchyBuilder(config)(sqlContext)
      case NumericDataPointsRelation.name =>
        new NumericDataPointsRelationV1(config)(sqlContext)
      case StringDataPointsRelation.name =>
        new StringDataPointsRelationV1(config)(sqlContext)
      case EventsRelation.name =>
        new EventsRelation(config)(sqlContext)
      case TimeSeriesRelation.name =>
        new TimeSeriesRelation(config)(sqlContext)
      case AssetsRelation.name =>
        new AssetsRelation(config)(sqlContext)
      case FilesRelation.name =>
        new FilesRelation(config)(sqlContext)
      case SequenceRelation.name =>
        new SequencesRelation(config)(sqlContext)
      case LabelsRelation.name =>
        new LabelsRelation(config)(sqlContext)
      case SequenceRowsRelation.name =>
        createSequenceRows(parameters, config, sqlContext)
      case RelationshipsRelation.name =>
        new RelationshipsRelation(config)(sqlContext)
      case DataSetsRelation.name =>
        new DataSetsRelation(config)(sqlContext)
      case FlexibleDataModelBaseRelation.name =>
        createFlexibleDataModelRelation(parameters, config, sqlContext)
      case _ => sys.error(s"Resource type $resourceType does not support save()")
    }

    relation match {
      case relation: DataPointsRelationV1[_] =>
        if (config.onConflict == OnConflictOption.Delete) {
          // Datapoints support 100_000 per request when inserting, but only 10_000 when deleting
          val batchSize = config.batchSize.getOrElse(Constants.DefaultDataPointsLimit)
          data.foreachPartition((rows: Iterator[Row]) => {
            import CdpConnector.ioRuntime
            val batches = rows.grouped(batchSize).toVector
            batches.parTraverse_(relation.delete).unsafeRunSync()
          })
        } else {
          // datapoints need special handling of dataframes and batches
          relation.insert(data, overwrite = true)
        }
        relation
      case relation: AssetHierarchyBuilder =>
        config.onConflict match {
          case OnConflictOption.Delete =>
            relation.delete(data)
          case _ =>
            relation.buildFromDf(data)
        }
        relation
      case relation: CdfRelation with WritableRelation =>
        val batchSizeDefault = relation match {
          case _: SequenceRowsRelation => Constants.DefaultSequenceRowsBatchSize
          case _ => Constants.DefaultBatchSize
        }
        val batchSize = config.batchSize.getOrElse(batchSizeDefault)
        val originalNumberOfPartitions = data.rdd.getNumPartitions
        val idealNumberOfPartitions = config.sparkPartitions

        // If we have very many partitions, it's quite likely that they are significantly uneven.
        // And we will have to limit parallelism on each partition to low number, so the operation could
        // take unnecessarily long time. Rather than risking this, we'll just repartition data in such case.
        // If the number of partitions is reasonable, we avoid the data shuffling
        val dataRepartitioned =
          if (originalNumberOfPartitions > 50 && originalNumberOfPartitions > idealNumberOfPartitions) {
            logger.info(
              s"createRelation(writing): " +
                s"repartition ${resourceType} from ${originalNumberOfPartitions} to " +
                s"${idealNumberOfPartitions} partitions")
            data.repartition(idealNumberOfPartitions)
          } else {
            data
          }

        dataRepartitioned.foreachPartition((rows: Iterator[Row]) => {
          import CdpConnector.ioRuntime

          val maxParallelism = config.parallelismPerPartition
          val batches = Stream.fromIterator[IO](rows, chunkSize = batchSize).chunks

          val operation: Seq[Row] => IO[Unit] = config.onConflict match {
            case OnConflictOption.Abort =>
              relation.insert
            case OnConflictOption.Upsert =>
              relation.upsert
            case OnConflictOption.Update =>
              relation.update
            case OnConflictOption.Delete =>
              relation.delete
          }

          batches
            .parEvalMapUnordered(maxParallelism) { chunk =>
              operation(chunk.toVector)
            }
            .compile
            .drain
            .unsafeRunSync()
        })
        relation
      case _ =>
        sys.error(s"Resource type $resourceType does not support save()")
    }
  }
}

object DefaultSource {
  @transient private val logger = getLogger

  val sparkFormatString: String = classTag[DefaultSource].runtimeClass.getCanonicalName

  val TRACING_PARAMETER_PREFIX: String = "com.cognite.tracing.parameter."

  private def toBoolean(
      parameters: Map[String, String],
      parameterName: String,
      defaultValue: Boolean = false): Boolean =
    parameters.get(parameterName) match {
      case Some(string) =>
        if (string.equalsIgnoreCase("true")) {
          true
        } else if (string.equalsIgnoreCase("false")) {
          false
        } else {
          sys.error(s"$parameterName must be 'true' or 'false'")
        }
      case None => defaultValue
    }

  private def toPositiveInt(parameters: Map[String, String], parameterName: String): Option[Int] =
    parameters.get(parameterName).map { intString =>
      val intValue = intString.toInt
      if (intValue < 0) {
        sys.error(s"$parameterName must be greater than or equal to 0")
      }
      intValue
    }

  private def parseSaveMode(parameters: Map[String, String]) = {
    val onConflictName = parameters.getOrElse("onconflict", "ABORT")
    val validOptions = OnConflictOption.fromString.values.mkString(", ")
    OnConflictOption
      .withNameOpt(onConflictName.toUpperCase())
      .getOrElse(throw new CdfSparkIllegalArgumentException(
        s"`$onConflictName` not a valid subtrees option. Valid options are: $validOptions"))
  }

  private[v1] def parseAuth(parameters: Map[String, String]): Option[CdfSparkAuth] = {
    val authTicket = parameters.get("authTicket").map(ticket => TicketAuth(ticket))
    val bearerToken = parameters.get("bearerToken").map(bearerToken => BearerTokenAuth(bearerToken))
    val scopes: List[String] = parameters.get("scopes") match {
      case None => List.empty
      case Some(scopesStr) => scopesStr.split(" ").toList
    }
    val audience = parameters.get("audience")
    val clientCredentials = for {
      tokenUri <- parameters.get("tokenUri").map { tokenUriString =>
        Uri
          .parse(tokenUriString)
          .getOrElse(throw new CdfSparkIllegalArgumentException("Invalid URI in tokenUri parameter"))
      }
      clientId <- parameters.get("clientId")
      clientSecret <- parameters.get("clientSecret")
      project <- parameters.get("project")
      clientCredentials = OAuth2.ClientCredentials(
        tokenUri,
        clientId,
        clientSecret,
        scopes,
        project,
        audience)
    } yield CdfSparkAuth.OAuth2ClientCredentials(clientCredentials)

    val session = for {
      sessionId <- parameters.get("sessionId").map(_.toLong)
      sessionKey <- parameters.get("sessionKey")
      cdfProjectName <- parameters.get("project")
      session = OAuth2.Session(
        parameters.getOrElse("baseUrl", Constants.DefaultBaseUrl),
        sessionId,
        sessionKey,
        cdfProjectName)
    } yield CdfSparkAuth.OAuth2Sessions(session)

    authTicket
      .orElse(bearerToken)
      .map(CdfSparkAuth.Static)
      .orElse(session)
      .orElse(clientCredentials)
  }

  def extractTracingHeadersKernel(parameters: Map[String, String]): Kernel =
    new Kernel(
      parameters.toSeq
        .filter(_._1.startsWith(TRACING_PARAMETER_PREFIX))
        .map(kv => (CIString(kv._1.substring(TRACING_PARAMETER_PREFIX.length)), kv._2))
        .toMap)

  def saveTracingHeaders(knl: Kernel): Seq[(String, String)] =
    knl.toHeaders.toList.map(kv => (TRACING_PARAMETER_PREFIX + kv._1, kv._2))

  def saveTracingHeaders[F[_]: Functor: Trace](): F[Seq[(String, String)]] =
    Trace[F].kernel.map(saveTracingHeaders(_))

  def logParameterOrDefault[A](name: String, value: Option[A], default: => A): A = value match {
    case None => logger.info(s"using default value for ${name}: ${default}"); default
    case Some(value) => logger.info(s"using supplied value for ${name}: $value"); value
  }

  def parseRelationConfig(parameters: Map[String, String], sqlContext: SQLContext): RelationConfig = {
    val maxRetries = toPositiveInt(parameters, "maxRetries")
      .getOrElse(Constants.DefaultMaxRetries)
    val initialRetryDelayMillis = toPositiveInt(parameters, "initialRetryDelayMs")
      .getOrElse(Constants.DefaultInitialRetryDelay.toMillis.toInt)
    val maxRetryDelaySeconds = toPositiveInt(parameters, "maxRetryDelay")
      .getOrElse(Constants.DefaultMaxRetryDelaySeconds)
    val baseUrl = parameters.getOrElse("baseUrl", Constants.DefaultBaseUrl)
    val clientTag = parameters.get("clientTag")
    val applicationName = parameters.get("applicationName")

    val auth = parseAuth(parameters) match {
      case Some(x) => x
      case None =>
        sys.error(
          s"Either authTicket, clientCredentials, session or bearerToken is required. Only these options were provided: ${parameters.keys
            .mkString(", ")}")
    }
    val projectName =
      parameters.getOrElse(
        "project",
        throw new CdfSparkIllegalArgumentException(s"`project` must be specified"))
    val batchSize = toPositiveInt(parameters, "batchSize")
    val limitPerPartition = toPositiveInt(parameters, "limitPerPartition")
    val partitions = logParameterOrDefault(
      "partitions",
      toPositiveInt(parameters, "partitions"),
      Constants.DefaultPartitions)
    val metricsPrefix = parameters.get("metricsPrefix") match {
      case Some(prefix) => s"$prefix"
      case None => ""
    }
    val metricsTrackAttempts = toBoolean(parameters, "metricsTrackAttempts")
    val collectMetrics = toBoolean(parameters, "collectMetrics")
    val collectTestMetrics = toBoolean(parameters, "collectTestMetrics")

    val enableSinglePartitionDeleteAssetHierarchy =
      toBoolean(parameters, "enableSinglePartitionDeleteHierarchy", defaultValue = false)

    val saveMode = parseSaveMode(parameters)
    val parallelismPerPartition = logParameterOrDefault(
      "parallelismPerPartition",
      toPositiveInt(parameters, "parallelismPerPartition"),
      Constants.DefaultParallelismPerPartition)
    // keep compatibility with ignoreDisconnectedAssets
    val subtreesOption =
      (parameters.get("ignoreDisconnectedAssets"), parameters.get("subtrees")) match {
        case (None, None) => AssetSubtreeOption.Ingest
        case (None, Some(subtreeParameter)) =>
          val validOptions = AssetSubtreeOption.fromString.values.mkString(", ")
          AssetSubtreeOption
            .withNameOpt(subtreeParameter)
            .getOrElse(
              throw new CdfSparkIllegalArgumentException(
                s"`$subtreeParameter` not a valid subtrees option. Valid options are: $validOptions"))
        case (Some(_), None) =>
          if (toBoolean(parameters, "ignoreDisconnectedAssets")) {
            AssetSubtreeOption.Ignore
          } else {
            // error was the previous default. If somebody was explicit about ignoreDisconnectedAssets=false, then error
            AssetSubtreeOption.Error
          }
        case (Some(ignoreDisconnectedAssets), Some(subtree)) =>
          throw new CdfSparkIllegalArgumentException(
            s"Can not specify both ignoreDisconnectedAssets=$ignoreDisconnectedAssets and subtree=$subtree")
      }

    RelationConfig(
      auth = auth,
      clientTag = clientTag,
      applicationName = applicationName,
      projectName = projectName,
      batchSize = batchSize,
      limitPerPartition = limitPerPartition,
      partitions = partitions,
      maxRetries = maxRetries,
      initialRetryDelayMillis = initialRetryDelayMillis,
      maxRetryDelaySeconds = maxRetryDelaySeconds,
      collectMetrics = collectMetrics,
      collectTestMetrics = collectTestMetrics,
      metricsPrefix = metricsPrefix,
      metricsTrackAttempts = metricsTrackAttempts,
      baseUrl = baseUrl,
      onConflict = saveMode,
      applicationId = Option(sqlContext).map(_.sparkContext.applicationId).getOrElse("CDF"),
      parallelismPerPartition = parallelismPerPartition,
      ignoreUnknownIds = toBoolean(parameters, "ignoreUnknownIds", defaultValue = true),
      deleteMissingAssets = toBoolean(parameters, "deleteMissingAssets"),
      subtrees = subtreesOption,
      ignoreNullFields = toBoolean(parameters, "ignoreNullFields", defaultValue = true),
      rawEnsureParent = toBoolean(parameters, "rawEnsureParent", defaultValue = true),
      enableSinglePartitionDeleteAssetHierarchy = enableSinglePartitionDeleteAssetHierarchy,
      tracingParent = extractTracingHeadersKernel(parameters),
      useSharedThrottle = toBoolean(parameters, "useSharedThrottle", defaultValue = false),
      serverSideFilterNullValuesOnNonSchemaRawQueries =
        toBoolean(parameters, "filterNullFieldsOnNonSchemaRawQueries", defaultValue = false),
      maxOutstandingRawInsertRequests = toPositiveInt(parameters, "maxOutstandingRawInsertRequests")
    )
  }

  private[v1] def parseCogniteIds(jsonIds: String): List[CogniteId] = {

    implicit val singleIdDecoder: Decoder[CogniteId] =
      List[Decoder[CogniteId]](
        Decoder.decodeLong
          .validate(_.value.isNumber, "strict int decoder") // to distinguish 123 from "123"
          .map(internalId => CogniteInternalId(internalId)),
        Decoder.decodeString.map(externalId => CogniteExternalId(externalId))
      ).reduceLeft(_.or(_))
    implicit val multipleIdsDecoder: Decoder[List[CogniteId]] =
      List(
        singleIdDecoder.map(List(_)),
        Decoder.decodeArray[CogniteId].map(_.toList)
      ).reduceLeft(_.or(_))

    parse(jsonIds)
      .flatMap(_.as[List[CogniteId]])
      .getOrElse(List(CogniteExternalId(jsonIds)))

  }

  private def extractDataModelBasedCorePropertyRelation(
      parameters: Map[String, String],
      config: RelationConfig,
      sqlContext: SQLContext) = {
    val instanceSpace = parameters.get("instanceSpace")
    Apply[Option]
      .map4(
        parameters.get("modelSpace"),
        parameters.get("modelExternalId"),
        parameters.get("modelVersion"),
        parameters.get("viewExternalId")
      )(DataModelViewConfig(_, _, _, _, instanceSpace))
      .map(FlexibleDataModelRelationFactory.dataModelRelation(config, sqlContext, _))
  }

  private def extractDataModelBasedConnectionRelation(
      parameters: Map[String, String],
      config: RelationConfig,
      sqlContext: SQLContext) = {
    val instanceSpace = parameters.get("instanceSpace")
    Apply[Option]
      .map5(
        parameters.get("modelSpace"),
        parameters.get("modelExternalId"),
        parameters.get("modelVersion"),
        parameters.get("viewExternalId"),
        parameters.get("connectionPropertyName")
      )(DataModelConnectionConfig(_, _, _, _, _, instanceSpace))
      .map(FlexibleDataModelRelationFactory.dataModelRelation(config, sqlContext, _))
  }

  private def extractDataModelBasedConnectionRelationSync(
      parameters: Map[String, String],
      config: RelationConfig,
      sqlContext: SQLContext): Option[FlexibleDataModelBaseRelation] = {
    val instanceSpace = parameters.get("instanceSpace")
    Apply[Option]
      .map5(
        parameters.get("modelSpace"),
        parameters.get("modelExternalId"),
        parameters.get("modelVersion"),
        parameters.get("viewExternalId"),
        parameters.get("cursor")
      )(Tuple5(_, _, _, _, _))
      .map(t =>
        FlexibleDataModelRelationFactory.dataModelRelationSync(
          t._5,
          parameters.get("cursorName"),
          parameters.get("jobId"),
          parameters.get("syncCursorSaveCallbackUrl"),
          config,
          sqlContext,
          DataModelViewConfig(t._1, t._2, t._3, t._4, instanceSpace)
      ))
  }

  private def extractConnectionRelation(
      parameters: Map[String, String],
      config: RelationConfig,
      sqlContext: SQLContext) = {
    val instanceSpace = parameters.get("instanceSpace")
    Apply[Option]
      .map2(
        parameters.get("edgeTypeSpace"),
        parameters.get("edgeTypeExternalId")
      )(ConnectionConfig(_, _, instanceSpace))
      .map(FlexibleDataModelRelationFactory.connectionRelation(config, sqlContext, _))
  }

  private def extractCorePropertySyncRelation(
      parameters: Map[String, String],
      config: RelationConfig,
      sqlContext: SQLContext) =
    Apply[Option]
      .map2(
        parameters.get("instanceType"),
        parameters.get("cursor")
      )(Tuple2(_, _))
      .map { usageAndCursor =>
        val usage = usageAndCursor._1 match {
          case t if t.equalsIgnoreCase("edge") => Usage.Edge
          case t if t.equalsIgnoreCase("node") => Usage.Node
        }
        val viewReference = Apply[Option]
          .map3(
            parameters.get("viewSpace"),
            parameters.get("viewExternalId"),
            parameters.get("viewVersion")
          )(ViewReference.apply)

        val cursorName = parameters.get("cursorName")
        val jobId = parameters.get("jobId")
        val syncCursorSaveCallbackUrl = parameters.get("syncCursorSaveCallbackUrl")

        FlexibleDataModelRelationFactory.corePropertySyncRelation(
          usageAndCursor._2,
          config = config,
          sqlContext = sqlContext,
          cursorName = cursorName,
          jobId = jobId,
          syncCursorSaveCallbackUrl = syncCursorSaveCallbackUrl,
          viewCorePropConfig = ViewCorePropertyConfig(
            intendedUsage = usage,
            viewReference = viewReference,
            instanceSpace = parameters.get("instanceSpace"))
        )
      }

  private def extractCorePropertyRelation(
      parameters: Map[String, String],
      config: RelationConfig,
      sqlContext: SQLContext) =
    parameters
      .get("instanceType")
      .collect {
        // converting to `Usage` because when supporting data models, a view could have 'usedFor' set to 'All'
        case t if t.equalsIgnoreCase("edge") => Usage.Edge
        case t if t.equalsIgnoreCase("node") => Usage.Node
      }
      .map { usage =>
        FlexibleDataModelRelationFactory.corePropertyRelation(
          config = config,
          sqlContext = sqlContext,
          ViewCorePropertyConfig(
            intendedUsage = usage,
            viewReference = Apply[Option]
              .map3(
                parameters.get("viewSpace"),
                parameters.get("viewExternalId"),
                parameters.get("viewVersion")
              )(ViewReference.apply),
            instanceSpace = parameters.get("instanceSpace")
          )
        )
      }
}<|MERGE_RESOLUTION|>--- conflicted
+++ resolved
@@ -148,14 +148,13 @@
         new EventsRelation(config)(sqlContext)
       case FilesRelation.name =>
         new FilesRelation(config)(sqlContext)
-<<<<<<< HEAD
-      case FileContentRelation.name => {
+      case FileContentRelation.name =>
         val externalId: Option[String] = parameters.get("externalId")
         val instanceId: Option[InstanceId] = for {
           externalId <- parameters.get("instanceExternalId")
           space <- parameters.get("instanceSpace")
         } yield InstanceId(space, externalId)
-        val inferSchema = toBoolean(parameters, "inferSchema")
+        val inferSchema = toBoolean(parameters, "inferSchema", defaultValue = true)
         (externalId, instanceId) match {
           case (Some(externalId), None) =>
             new FileContentRelation(config, Left(externalId), inferSchema)(sqlContext)
@@ -168,14 +167,6 @@
             sys.error(
               "Trying to create a file_content_relation with both externalId and instanceId defined at the same time")
         }
-      }
-=======
-      case FileContentRelation.name =>
-        val inferSchema = toBoolean(parameters, "inferSchema", defaultValue = true)
-        val fileExternalId =
-          parameters.getOrElse("externalId", sys.error("File's external id must be specified"))
-        new FileContentRelation(config, fileExternalId, inferSchema)(sqlContext)
->>>>>>> f29d365e
       case ThreeDModelsRelation.name =>
         new ThreeDModelsRelation(config)(sqlContext)
       case ThreeDModelRevisionsRelation.name =>
