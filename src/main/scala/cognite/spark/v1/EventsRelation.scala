--- conflicted
+++ resolved
@@ -19,14 +19,9 @@
     with WritableRelation {
   import cognite.spark.compiletime.macros.StructTypeEncoderMacro._
   override def getStreams(sparkFilters: Array[Filter])(
-<<<<<<< HEAD
       client: GenericClient[TracedIO]): Seq[Stream[TracedIO, Event]] = {
-    val (ids, filters) = pushdownToFilters(sparkFilters, eventsFilterFromMap, EventsFilter())
-=======
-      client: GenericClient[IO]): Seq[Stream[IO, Event]] = {
     val (ids, filters) =
       pushdownToFilters(sparkFilters, f => eventsFilterFromMap(f.fieldValues), EventsFilter())
->>>>>>> 0a755a42
 
     executeFilter(client.events, filters, ids, config.partitions, config.limitPerPartition)
   }
