--- conflicted
+++ resolved
@@ -48,29 +48,6 @@
         s.dataSetId
       )
     }
-<<<<<<< HEAD
-    val nbColumns = sequences.flatMap(_.columns.toList).size
-    if (nbColumns < Constants.DefaultSequencesTotalColumnsLimit) {
-      client.sequences
-        .create(sequences)
-        .flatTap(_ => incMetrics(itemsCreated, sequences.size)) *> IO.unit
-    } else {
-      // Sequence API does not support more than 200 columns per sequence,
-      // and the maximum total columns per request is 10000
-      // so grouped by 50 ensure that each chunk can not have more than 10000 columns in total,
-      // otherwise we already reject because of the first condition
-      sequences
-        .grouped(50)
-        .toSeq
-        .map { s =>
-          client.sequences
-            .create(s)
-            .flatTap(_ => incMetrics(itemsCreated, s.size)) *> IO.unit
-        }
-        .toList
-        .sequence *> IO.unit
-    }
-=======
 
     // Sequence API does not support more than 200 columns per sequence,
     // and the maximum total columns per request is 10000
@@ -94,7 +71,6 @@
         .flatMap(_ => incMetrics(itemsCreated, sequencesToCreate.size))
     }.sequence_
 
->>>>>>> 58f0319b
   }
 
   private def isUpdateEmpty(u: SequenceUpdate): Boolean = u == SequenceUpdate()
