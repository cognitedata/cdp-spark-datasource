--- conflicted
+++ resolved
@@ -21,20 +21,12 @@
     extends SdkV1InsertableRelation[SequenceReadSchema, Long](config, "sequences")
     with WritableRelation {
   import cognite.spark.compiletime.macros.StructTypeEncoderMacro._
-<<<<<<< HEAD
-  override def getStreams(filters: Array[Filter])(
-      client: GenericClient[TracedIO]): Seq[Stream[TracedIO, SequenceReadSchema]] =
-    // TODO: filters
-    client.sequences
-      .listPartitions(config.partitions)
-=======
   override def getStreams(sparkFilters: Array[Filter])(
-      client: GenericClient[IO]): Seq[Stream[IO, SequenceReadSchema]] = {
+      client: GenericClient[TracedIO]): Seq[Stream[TracedIO, SequenceReadSchema]] = {
     val (ids, filters) =
       pushdownToFilters(sparkFilters, f => sequencesFilterFromMap(f.fieldValues), SequenceFilter())
 
     executeFilter(client.sequences, filters, ids, config.partitions, config.limitPerPartition)
->>>>>>> 88e03c05
       .map(_.map(_.into[SequenceReadSchema].withFieldComputed(_.columns, _.columns.toList).transform))
   }
 
