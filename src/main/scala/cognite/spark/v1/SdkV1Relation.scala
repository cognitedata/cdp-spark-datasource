package cognite.spark.v1

import cats.effect.IO
import cats.implicits._
import com.cognite.sdk.scala.common._
import com.cognite.sdk.scala.v1._
import fs2.Stream
import io.scalaland.chimney.Transformer
import io.scalaland.chimney.dsl._
import org.apache.spark.rdd.RDD
import org.apache.spark.sql.catalyst.expressions.GenericRow
import org.apache.spark.sql.sources.{Filter, PrunedFilteredScan, TableScan}
import org.apache.spark.sql.types.StructType
import org.apache.spark.sql.Row

abstract class SdkV1Relation[A <: Product, I](config: RelationConfig, shortName: String)
    extends CdfRelation(config, shortName)
    with Serializable
    with TableScan
    with PrunedFilteredScan {
  def schema: StructType

  def toRow(a: A): Row

  def uniqueId(a: A): I

<<<<<<< HEAD
  @nowarn
  def getFromRowsAndCreate(rows: Seq[Row], doUpsert: Boolean = true): IO[Unit] =
    sys.error(s"Resource type $shortName does not support writing.")

  def getStreams(filters: Array[Filter])(client: GenericClient[IO]): Seq[Stream[IO, A]]
=======
  def getStreams(filters: Array[Filter])(
      client: GenericClient[IO],
      limit: Option[Int],
      numPartitions: Int): Seq[Stream[IO, A]]
>>>>>>> aae364fc

  override def buildScan(): RDD[Row] = buildScan(Array.empty, Array.empty)

  override def buildScan(requiredColumns: Array[String], filters: Array[Filter]): RDD[Row] =
    SdkV1Rdd[A, I](
      sqlContext.sparkContext,
      config,
      (a: A, _) => {
        if (config.collectMetrics) {
          itemsRead.inc()
        }
        toRow(a, requiredColumns)
      },
      uniqueId,
      getStreams(filters)
    )

  def toRow(item: A, requiredColumns: Array[String]): Row =
    if (requiredColumns.isEmpty) {
      toRow(item)
    } else {
      val fieldNamesInOrder = item.getClass.getDeclaredFields.map(_.getName)
      val indicesOfRequiredFields = requiredColumns.map(f => fieldNamesInOrder.indexOf(f))
      val rowOfAllFields = toRow(item)
      new GenericRow(indicesOfRequiredFields.map(idx => rowOfAllFields.get(idx)))
    }

  // scalastyle:off no.whitespace.after.left.bracket
  def updateByIdOrExternalId[
      P <: WithExternalIdGeneric[OptionalField] with WithId[Option[Long]],
      U <: WithSetExternalId,
      T <: UpdateById[R, U, IO] with UpdateByExternalId[R, U, IO],
      R <: ToUpdate[U] with WithId[Long]](
      updates: Seq[P],
      resource: T,
      isUpdateEmpty: U => Boolean
  )(implicit transform: Transformer[P, U]): IO[Unit] = {
    if (!updates.forall(u => u.id.isDefined || u.getExternalId.isDefined)) {
      throw new CdfSparkException("Update requires an id or externalId to be set for each row.")
    }

    val (rawUpdatesById, updatesByExternalId) = updates.partition(u => u.id.exists(_ > 0))
    val updatesById =
      rawUpdatesById
        .map(u => u.id.get -> u.transformInto[U])
        .filter {
          case (_, update) => !isUpdateEmpty(update)
        }
        .toMap
    val updateIds = if (updatesById.isEmpty) { IO.unit } else {
      resource
        .updateById(updatesById)
        .flatMap(_ => incMetrics(itemsUpdated, updatesById.size))
    }
    val updateExternalIds = if (updatesByExternalId.isEmpty) { IO.unit } else {
      val updatesByExternalIdMap = updatesByExternalId
        .map(u => u.getExternalId.get -> u.into[U].withFieldComputed(_.externalId, _ => None).transform)
        .toMap

      resource
        .updateByExternalId(updatesByExternalIdMap)
        .flatMap(_ => incMetrics(itemsUpdated, updatesByExternalIdMap.size))
    }

    (updateIds, updateExternalIds).parMapN((_, _) => ())
  }

  // scalastyle:off no.whitespace.after.left.bracket method.length
  def createOrUpdateByExternalId[
      R <: ToCreate[C],
      U <: WithSetExternalId,
      C <: WithGetExternalId,
      S <: WithExternalIdGeneric[ExternalIdF],
      ExternalIdF[_],
      T <: UpdateByExternalId[R, U, IO] with Create[R, C, IO]](
      existingExternalIds: Set[String],
      resourceCreates: Seq[S],
      resource: T,
      doUpsert: Boolean)(
      implicit transformToUpdate: Transformer[S, U],
      transformToCreate: Transformer[S, C]
  ): IO[Unit] = {
    val (resourcesToUpdate, resourcesToCreate) = resourceCreates.partition(
      p => p.getExternalId.exists(id => existingExternalIds.contains(id))
    )
    val create = if (resourcesToCreate.isEmpty) {
      IO.unit
    } else {
      resource
        .create(resourcesToCreate.map(_.transformInto[C]))
        .flatMap(_ => incMetrics(itemsCreated, resourcesToCreate.size))
        .recoverWith {
          case CdpApiException(_, 409, _, _, Some(duplicated), _, _, _) if doUpsert =>
            val moreExistingExternalIds = duplicated.flatMap(j => j("externalId")).map(_.asString.get)
            createOrUpdateByExternalId[R, U, C, S, ExternalIdF, T](
              existingExternalIds ++ moreExistingExternalIds.toSet,
              resourcesToCreate,
              resource,
              doUpsert = doUpsert)
        }
    }
    val update = if (resourcesToUpdate.isEmpty) {
      IO.unit
    } else {
      resource
        .updateByExternalId(
          resourcesToUpdate
            .map(u =>
              u.getExternalId.get -> u.into[U].withFieldComputed(_.externalId, _ => None).transform)
            .toMap)
        .flatTap(_ => incMetrics(itemsUpdated, resourcesToUpdate.size))
        .map(_ => ())
    }
    (create, update).parMapN((_, _) => ())
  }

  def deleteWithIgnoreUnknownIds(
      resource: DeleteByCogniteIds[IO],
      ids: Seq[CogniteId],
      ignoreUnknownIds: Boolean = config.ignoreUnknownIds): IO[Unit] =
    resource
      .delete(ids, ignoreUnknownIds)
      .flatTap(_ => incMetrics(itemsDeleted, ids.length))

  def genericUpsert[
      // The Item (read) type
      R <: ToUpdate[Up] with ToCreate[C] with WithId[Long],
      // The UpsertSchema type
      U <: WithExternalIdGeneric[OptionalField] with WithId[Option[Long]],
      // The ItemCreate type
      C <: WithExternalId,
      // The ItemUpdate type
      Up <: WithSetExternalId,
      // The resource type (client.<resource>)
      Re <: UpdateById[R, Up, IO] with UpdateByExternalId[R, Up, IO] with Create[R, C, IO]](
      items: Seq[U],
      isUpdateEmpty: Up => Boolean,
      resource: Re,
      mustBeUpdate: U => Boolean = (_: U) => false)(
      implicit transformToUpdate: Transformer[U, Up],
      transformToCreate: Transformer[U, C]): IO[Unit] = {

    val (itemsWithId, itemsWithoutId) = items.partition(r => r.id.exists(_ > 0) || mustBeUpdate(r))

    // In each create batch we must not have duplicated external IDs.
    // Duplicated ids (not external) in eventsToUpdate are ok, however, because
    // we create a map from id -> update, and that map will contain only one
    // update per id.
    val itemsToCreateWithoutDuplicatesByExternalId = itemsWithoutId
      .groupBy(_.getExternalId)
      .flatMap {
        case (None, items) => items
        case (Some(_), items) => items.take(1)
      }
      .toSeq
    val update = updateByIdOrExternalId[U, Up, Re, R](
      itemsWithId,
      resource,
      isUpdateEmpty
    )
    val createOrUpdate = createOrUpdateByExternalId[R, Up, C, U, OptionalField, Re](
      Set.empty,
      itemsToCreateWithoutDuplicatesByExternalId,
      resource,
      doUpsert = true)
    (update, createOrUpdate).parMapN((_, _) => ())
  }
}<|MERGE_RESOLUTION|>--- conflicted
+++ resolved
@@ -24,18 +24,7 @@
 
   def uniqueId(a: A): I
 
-<<<<<<< HEAD
-  @nowarn
-  def getFromRowsAndCreate(rows: Seq[Row], doUpsert: Boolean = true): IO[Unit] =
-    sys.error(s"Resource type $shortName does not support writing.")
-
   def getStreams(filters: Array[Filter])(client: GenericClient[IO]): Seq[Stream[IO, A]]
-=======
-  def getStreams(filters: Array[Filter])(
-      client: GenericClient[IO],
-      limit: Option[Int],
-      numPartitions: Int): Seq[Stream[IO, A]]
->>>>>>> aae364fc
 
   override def buildScan(): RDD[Row] = buildScan(Array.empty, Array.empty)
 
