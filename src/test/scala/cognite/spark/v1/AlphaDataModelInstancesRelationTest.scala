--- conflicted
+++ resolved
@@ -861,7 +861,7 @@
                 primitiveExtId2,
                 spark
                   .sql(s"""
-                       |select '$spaceExternalId"asset' as prop_direct_relation,
+                       |select '$spaceExternalId:asset' as prop_direct_relation,
                        |timestamp('2022-01-01T12:34:56.789+00:00') as prop_timestamp,
                        |date('2022-01-20') as prop_date,
                        |'${randomId}' as externalId
@@ -1001,12 +1001,8 @@
           .collect()
         getNumberOfRowsRead(metricPrefix2, "alphadatamodelinstances") shouldBe 1
         data.length shouldBe 1
-<<<<<<< HEAD
         data.headOption.map(_.getAs[String]("prop_direct_relation")) shouldBe Some(
           s"$spaceExternalId:asset")
-=======
-        data.headOption.map(_.getSeq[String](1)) shouldBe Some(Seq(spaceExternalId, "asset"))
->>>>>>> a4426d73
         data.headOption.map(_.getAs[String]("startNode")) shouldBe Some(s"$spaceExternalId:testNode1")
         data.headOption.map(_.getAs[String]("endNode")) shouldBe Some(s"$spaceExternalId:testNode3")
         data.headOption.map(_.getAs[String]("type")) shouldBe Some(s"$spaceExternalId:test1")
