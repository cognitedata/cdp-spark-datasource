package cognite.spark.v1

import cats.{Applicative, Apply}
import cats.effect.IO
import com.cognite.sdk.scala.v1.{GenericClient, SpaceById, SpaceCreateDefinition}
import com.cognite.sdk.scala.v1.fdm.common.properties.PropertyDefinition.{
  ContainerPropertyDefinition,
  ViewCorePropertyDefinition
}
import com.cognite.sdk.scala.v1.fdm.common.properties.PropertyType.DirectNodeRelationProperty
import com.cognite.sdk.scala.v1.fdm.common.properties.{PrimitivePropType, PropertyType}
import com.cognite.sdk.scala.v1.fdm.common.sources.SourceReference
import com.cognite.sdk.scala.v1.fdm.common.{DataModelReference, DirectRelationReference, Usage}
import com.cognite.sdk.scala.v1.fdm.containers.{
  ContainerCreateDefinition,
  ContainerDefinition,
  ContainerId
}
import com.cognite.sdk.scala.v1.fdm.instances.NodeOrEdgeCreate.{EdgeWrite, NodeWrite}
import com.cognite.sdk.scala.v1.fdm.instances._
import com.cognite.sdk.scala.v1.fdm.views._
import io.circe.{Json, JsonObject}
import org.apache.spark.sql.Row
import org.scalatest.{FlatSpec, Matchers}

import java.time.{LocalDate, LocalDateTime, ZoneId}
import java.util.UUID
import scala.concurrent.duration.DurationInt
import scala.util.Random

trait FlexibleDataModelsTestBase extends FlatSpec with Matchers with SparkTest {

  protected val clientId = sys.env("TEST_CLIENT_ID")
  protected val clientSecret = sys.env("TEST_CLIENT_SECRET")
  protected val cluster = sys.env("TEST_CLUSTER")
  protected val project = sys.env("TEST_PROJECT")
  protected val tokenUri: String = sys.env
    .get("TEST_TOKEN_URL")
    .orElse(
      sys.env
        .get("TEST_AAD_TENANT")
        .map(tenant => s"https://login.microsoftonline.com/$tenant/oauth2/v2.0/token"))
    .getOrElse("https://sometokenurl")
  protected val audience = s"https://${cluster}.cognitedata.com"
  protected val client: GenericClient[IO] = getTestClient()

  protected val spaceExternalId = "testSpaceForSparkDatasource"

  protected val viewVersion = "v1"

  protected def createTestInstancesForView(
      viewDef: ViewDefinition,
      directNodeReference: DirectRelationReference,
      typeNode: Option[DirectRelationReference],
      startNode: Option[DirectRelationReference],
      endNode: Option[DirectRelationReference]): IO[Seq[String]] = {
    val randomPrefix = apiCompatibleRandomString()
    val writeData = viewDef.usedFor match {
      case Usage.Node =>
        createNodeWriteInstances(viewDef, directNodeReference, None, randomPrefix)
      case Usage.Edge =>
        Apply[Option].map3(typeNode, startNode, endNode)(Tuple3.apply).toSeq.flatMap {
          case (t, s, e) =>
            createEdgeWriteInstances(
              viewDef,
              typeNode = t,
              startNode = s,
              endNode = e,
              directNodeReference,
              randomPrefix)
        }
      case Usage.All =>
        createNodeWriteInstances(viewDef, directNodeReference, None, randomPrefix) ++ Apply[Option]
          .map3(typeNode, startNode, endNode)(Tuple3.apply)
          .toSeq
          .flatMap {
            case (t, s, e) =>
              createEdgeWriteInstances(
                viewDef,
                typeNode = t,
                startNode = s,
                endNode = e,
                directNodeReference,
                randomPrefix)
          }
    }

    client.instances
      .createItems(
        instance = InstanceCreate(
          items = writeData,
          replace = Some(true)
        )
      )
      .map(_.map(_.externalId))
      .flatTap(_ => IO.sleep(5.seconds))
  }

  protected def createEdgeWriteInstances(
      viewDef: ViewDefinition,
      typeNode: DirectRelationReference,
      startNode: DirectRelationReference,
      endNode: DirectRelationReference,
      directNodeReference: DirectRelationReference,
      randomPrefix: String): Seq[EdgeWrite] = {
    val viewRef = viewDef.toSourceReference
    val edgeExternalIdPrefix = s"${viewDef.externalId}${randomPrefix}Edge"
    Seq(
      EdgeWrite(
        `type` = typeNode,
        space = spaceExternalId,
        externalId = s"${edgeExternalIdPrefix}1",
        startNode = startNode,
        endNode = endNode,
        sources = Some(
          Seq(
            EdgeOrNodeData(
              viewRef,
              Some(viewDef.properties.collect { case (n, p: ViewCorePropertyDefinition) => n -> p }.map {
                case (n, p) => n -> createInstancePropertyValue(n, p.`type`, directNodeReference)
              })
            )
          )
        )
      ),
      EdgeWrite(
        `type` = typeNode,
        space = spaceExternalId,
        externalId = s"${edgeExternalIdPrefix}2",
        startNode = startNode,
        endNode = endNode,
        sources = Some(
          Seq(
            EdgeOrNodeData(
              viewRef,
              Some(viewDef.properties.collect { case (n, p: ViewCorePropertyDefinition) => n -> p }.map {
                case (n, p) => n -> createInstancePropertyValue(n, p.`type`, directNodeReference)
              })
            )
          )
        )
      )
    )
  }

  protected def createNodeWriteInstances(
      viewDef: ViewDefinition,
      directNodeReference: DirectRelationReference,
      typeNode: Option[DirectRelationReference],
      randomPrefix: String): Seq[NodeWrite] = {
    val viewRef = viewDef.toSourceReference
    Seq(
      NodeWrite(
        spaceExternalId,
        s"${viewDef.externalId}${randomPrefix}Node1",
        sources = Some(
          Seq(
            EdgeOrNodeData(
              viewRef,
              Some(viewDef.properties.collect { case (n, p: ViewCorePropertyDefinition) => n -> p }.map {
                case (n, p) => n -> createInstancePropertyValue(n, p.`type`, directNodeReference)
              })
            ))
        ),
        `type` = typeNode
      ),
      NodeWrite(
        spaceExternalId,
        s"${viewDef.externalId}${randomPrefix}Node2",
        sources = Some(
          Seq(
            EdgeOrNodeData(
              viewRef,
              Some(viewDef.properties.collect { case (n, p: ViewCorePropertyDefinition) => n -> p }.map {
                case (n, p) => n -> createInstancePropertyValue(n, p.`type`, directNodeReference)
              })
            ))
        ),
        `type` = typeNode
      )
    )
  }

  protected def createSpaceIfNotExists(space: String): IO[Unit] =
    for {
      existing <- client.spacesv3.retrieveItems(Seq(SpaceById(space)))
      _ <- Applicative[IO].whenA(existing.isEmpty) {
        client.spacesv3.createItems(
          Seq(
            SpaceCreateDefinition(space)
          ))
      }
    } yield ()

  protected def createContainerIfNotExists(
      usage: Usage,
      properties: Map[String, ContainerPropertyDefinition],
      containerExternalId: String): IO[ContainerDefinition] =
    client.containers
      .retrieveByExternalIds(
        Seq(ContainerId(spaceExternalId, containerExternalId))
      )
      .flatMap { containers =>
        if (containers.isEmpty) {
          val containerToCreate = ContainerCreateDefinition(
            space = spaceExternalId,
            externalId = containerExternalId,
            name = Some(s"Test-Container-Spark-DS-$usage"),
            description = Some(s"Test Container For Spark Datasource $usage"),
            usedFor = Some(usage),
            properties = properties,
            constraints = None,
            indexes = None
          )
          client.containers
            .createItems(containers = Seq(containerToCreate))
            .flatTap(_ => IO.sleep(5.seconds))
        } else {
          IO.delay(containers)
        }
      }
      .map(_.head)

  protected def createViewWithCorePropsIfNotExists(
      container: ContainerDefinition,
      viewExternalId: String,
      viewVersion: String): IO[ViewDefinition] =
    client.views
      .retrieveItems(items = Seq(DataModelReference(spaceExternalId, viewExternalId, Some(viewVersion))))
      .flatMap { views =>
        if (views.isEmpty) {
          val containerRef = container.toSourceReference
          val viewToCreate = ViewCreateDefinition(
            space = spaceExternalId,
            externalId = viewExternalId,
            version = viewVersion,
            name = Some(s"Test-View-Spark-DS"),
            description = Some("Test View For Spark Datasource"),
            filter = None,
            properties = container.properties.map {
              case (pName, _) =>
                pName -> ViewPropertyCreateDefinition.CreateViewProperty(
                  name = Some(pName),
                  container = containerRef,
                  containerPropertyIdentifier = pName)
            },
            implements = None,
          )

          client.views
            .createItems(items = Seq(viewToCreate))
            .flatTap(_ => IO.sleep(5.seconds))
        } else {
          IO.delay(views)
        }
      }
      .map(_.head)

<<<<<<< HEAD
  protected def createTypedNodesIfNotExists(
      typedNodeNullTypeExtId: String,
      typedNodeExtId: String,
      typeNodeExtId: String,
      typeNodeSourceReference: SourceReference,
      sourceReference: SourceReference
  ): IO[Unit] =
    client.instances
      .createItems(instance = InstanceCreate(
        items = Seq(
          NodeWrite(
            spaceExternalId,
            typeNodeExtId,
            Some(
              Seq(EdgeOrNodeData(
                typeNodeSourceReference,
                None
              ))
            ),
            `type` = None
          ),
          NodeWrite(
            spaceExternalId,
            typedNodeNullTypeExtId,
            Some(
              Seq(EdgeOrNodeData(
                sourceReference,
                None
              ))
            ),
            `type` = None
          ),
          NodeWrite(
            spaceExternalId,
            typedNodeExtId,
            Some(
              Seq(EdgeOrNodeData(
                sourceReference,
                None
              ))
            ),
            `type` = Some(DirectRelationReference(spaceExternalId, typeNodeExtId))
          )
        ),
        replace = Some(true)
      ))
      .flatTap(_ => IO.sleep(3.seconds)) *> IO.unit
  // scalastyle:off method.length
=======
>>>>>>> 67a5480c
  protected def createStartAndEndNodesForEdgesIfNotExists(
      startNodeExtId: String,
      endNodeExtId: String,
      sourceReference: SourceReference): IO[Unit] =
    client.instances
      .createItems(instance = InstanceCreate(
        items = Seq(
          NodeWrite(
            spaceExternalId,
            startNodeExtId,
            Some(
              Seq(EdgeOrNodeData(
                sourceReference,
                Some(Map(
                  "stringProp1" -> Some(InstancePropertyValue.String("stringProp1Val")),
                  "stringProp2" -> Some(InstancePropertyValue.String("stringProp2Val"))))
              ))
            ),
            `type` = None
          ),
          NodeWrite(
            spaceExternalId,
            endNodeExtId,
            Some(
              Seq(EdgeOrNodeData(
                sourceReference,
                Some(Map(
                  "stringProp1" -> Some(InstancePropertyValue.String("stringProp1Val")),
                  "stringProp2" -> Some(InstancePropertyValue.String("stringProp2Val"))))
              ))
            ),
            `type` = None
          )
        ),
        replace = Some(true)
      ))
      .flatTap(_ => IO.sleep(3.seconds)) *> IO.unit

  protected def createNodesForEdgesIfNotExists(
      startNodeExtId: String,
      endNodeExtId: String,
      sourceReference: SourceReference): IO[Unit] =
    client.instances
      .createItems(instance = InstanceCreate(
        items = Seq(
          NodeWrite(
            spaceExternalId,
            startNodeExtId,
            Some(
              Seq(EdgeOrNodeData(
                sourceReference,
                Some(Map("stringProp1" -> Some(InstancePropertyValue.String("stringProp1StartNode"))))
              ))
            ),
            `type` = None
          ),
          NodeWrite(
            spaceExternalId,
            endNodeExtId,
            Some(
              Seq(EdgeOrNodeData(
                sourceReference,
                Some(Map("stringProp1" -> Some(InstancePropertyValue.String("stringProp1EndNode"))))
              ))
            ),
            `type` = None
          )
        ),
        replace = Some(true)
      ))
      .flatTap(_ => IO.sleep(3.seconds)) *> IO.unit


  protected def apiCompatibleRandomString(): String =
    UUID.randomUUID().toString.replaceAll("[_\\-x0]", "").substring(0, 5)

  protected def generateNodeExternalId: String = s"randomId${apiCompatibleRandomString()}"

  protected def getUpsertedMetricsCount(viewDef: ViewDefinition): Long =
    getNumberOfRowsUpserted(
      s"${viewDef.externalId}-${viewDef.version}",
      FlexibleDataModelRelationFactory.ResourceType)

  protected def getReadMetricsCount(viewDef: ViewDefinition): Long =
    getNumberOfRowsRead(
      s"${viewDef.externalId}-${viewDef.version}",
      FlexibleDataModelRelationFactory.ResourceType)

  protected def getDeletedMetricsCount(viewDef: ViewDefinition): Long =
    getNumberOfRowsDeleted(
      s"${viewDef.externalId}-${viewDef.version}",
      FlexibleDataModelRelationFactory.ResourceType)

  protected def createInstancePropertyValue(
      propName: String,
      propType: PropertyType,
      directNodeReference: DirectRelationReference
  ): Option[InstancePropertyValue] =
    propType match {
      case d: DirectNodeRelationProperty =>
        val ref = d.container.map(_ => directNodeReference)
        Some(InstancePropertyValue.ViewDirectNodeRelation(value = ref))
      case p =>
        if (p.isList) {
          Some(listContainerPropToInstanceProperty(propName, p))
        } else {
          Some(nonListContainerPropToInstanceProperty(propName, p))
        }
    }

  protected def listContainerPropToInstanceProperty(
      propName: String,
      propertyType: PropertyType
  ): InstancePropertyValue =
    propertyType match {
      case PropertyType.TextProperty(Some(true), _) =>
        InstancePropertyValue.StringList(List(s"${propName}Value1", s"${propName}Value2"))
      case PropertyType.PrimitiveProperty(PrimitivePropType.Boolean, Some(true)) =>
        InstancePropertyValue.BooleanList(List(true, false, true, false))
      case PropertyType.PrimitiveProperty(PrimitivePropType.Int32, Some(true)) =>
        InstancePropertyValue.Int32List((1 to 10).map(_ => Random.nextInt(10000)).toList)
      case PropertyType.PrimitiveProperty(PrimitivePropType.Int64, Some(true)) =>
        InstancePropertyValue.Int64List((1 to 10).map(_ => Random.nextLong()).toList)
      case PropertyType.PrimitiveProperty(PrimitivePropType.Float32, Some(true)) =>
        InstancePropertyValue.Float32List((1 to 10).map(_ => Random.nextFloat()).toList)
      case PropertyType.PrimitiveProperty(PrimitivePropType.Float64, Some(true)) =>
        InstancePropertyValue.Float64List((1 to 10).map(_ => Random.nextDouble()).toList)
      case PropertyType.PrimitiveProperty(PrimitivePropType.Date, Some(true)) =>
        InstancePropertyValue.DateList(
          (1 to 10).toList.map(i => LocalDate.now().minusDays(i.toLong))
        )
      case PropertyType.PrimitiveProperty(PrimitivePropType.Timestamp, Some(true)) =>
        InstancePropertyValue.TimestampList(
          (1 to 10).toList.map(i => LocalDateTime.now().minusDays(i.toLong).atZone(ZoneId.of("UTC")))
        )
      case PropertyType.PrimitiveProperty(PrimitivePropType.Json, Some(true)) =>
        InstancePropertyValue.ObjectList(
          List(
            Json.fromJsonObject(
              JsonObject.fromMap(
                Map(
                  "a" -> Json.fromString("a"),
                  "b" -> Json.fromInt(1),
                  "c" -> Json.fromBoolean(true)
                )
              )
            ),
            Json.fromJsonObject(
              JsonObject.fromMap(
                Map(
                  "a" -> Json.fromString("b"),
                  "b" -> Json.fromInt(1),
                  "c" -> Json.fromBoolean(false),
                  "d" -> Json.fromDoubleOrString(1.56)
                )
              )
            )
          )
        )
      case other => throw new IllegalArgumentException(s"Unknown value :${other.toString}")
    }

  protected def nonListContainerPropToInstanceProperty(
      propName: String,
      propertyType: PropertyType
  ): InstancePropertyValue =
    propertyType match {
      case PropertyType.TextProperty(None | Some(false), _) =>
        InstancePropertyValue.String(s"${propName}Value")
      case PropertyType.PrimitiveProperty(PrimitivePropType.Boolean, _) =>
        InstancePropertyValue.Boolean(false)
      case PropertyType.PrimitiveProperty(PrimitivePropType.Int32, None | Some(false)) =>
        InstancePropertyValue.Int32(Random.nextInt(10000))
      case PropertyType.PrimitiveProperty(PrimitivePropType.Int64, None | Some(false)) =>
        InstancePropertyValue.Int64(Random.nextLong())
      case PropertyType.PrimitiveProperty(PrimitivePropType.Float32, None | Some(false)) =>
        InstancePropertyValue.Float32(Random.nextFloat())
      case PropertyType.PrimitiveProperty(PrimitivePropType.Float64, None | Some(false)) =>
        InstancePropertyValue.Float64(Random.nextDouble())
      case PropertyType.PrimitiveProperty(PrimitivePropType.Date, None | Some(false)) =>
        InstancePropertyValue.Date(LocalDate.now().minusDays(Random.nextInt(30).toLong))
      case PropertyType.PrimitiveProperty(PrimitivePropType.Timestamp, None | Some(false)) =>
        InstancePropertyValue.Timestamp(
          LocalDateTime.now().minusDays(Random.nextInt(30).toLong).atZone(ZoneId.of("UTC")))
      case PropertyType.PrimitiveProperty(PrimitivePropType.Json, None | Some(false)) =>
        InstancePropertyValue.Object(
          Json.fromJsonObject(
            JsonObject.fromMap(
              Map(
                "a" -> Json.fromString("a"),
                "b" -> Json.fromInt(1),
                "c" -> Json.fromBoolean(true)
              )
            )
          )
        )
      case _: PropertyType.DirectNodeRelationProperty =>
        InstancePropertyValue.ViewDirectNodeRelation(None)
      case _: PropertyType.TimeSeriesReference =>
        InstancePropertyValue.TimeSeriesReference("timeseriesExtId1")
      case _: PropertyType.FileReference => InstancePropertyValue.FileReference("fileExtId1")
      case _: PropertyType.SequenceReference => InstancePropertyValue.SequenceReference("sequenceExtId1")
      case other => throw new IllegalArgumentException(s"Unknown value :${other.toString}")
    }

  def toExternalIds(rows: Array[Row]): Array[String] =
    rows.map(row => row.getString(row.schema.fieldIndex("externalId")))

  def toPropVal(rows: Array[Row], prop: String): Array[String] =
    rows.map(row => row.getString(row.schema.fieldIndex(prop)))

}<|MERGE_RESOLUTION|>--- conflicted
+++ resolved
@@ -256,7 +256,6 @@
       }
       .map(_.head)
 
-<<<<<<< HEAD
   protected def createTypedNodesIfNotExists(
       typedNodeNullTypeExtId: String,
       typedNodeExtId: String,
@@ -305,8 +304,6 @@
       ))
       .flatTap(_ => IO.sleep(3.seconds)) *> IO.unit
   // scalastyle:off method.length
-=======
->>>>>>> 67a5480c
   protected def createStartAndEndNodesForEdgesIfNotExists(
       startNodeExtId: String,
       endNodeExtId: String,
