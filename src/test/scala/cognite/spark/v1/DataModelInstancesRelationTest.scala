--- conflicted
+++ resolved
@@ -2,12 +2,9 @@
 
 import com.cognite.sdk.scala.common.Items
 import com.cognite.sdk.scala.v1._
+import io.circe.Json
 import org.apache.spark.sql.DataFrame
-<<<<<<< HEAD
-import org.scalatest.{BeforeAndAfterAll, FlatSpec, Matchers}
-=======
 import org.scalatest.{Assertion, BeforeAndAfterAll, FlatSpec, Matchers}
->>>>>>> 47c9ccc9
 
 import scala.concurrent.duration.DurationInt
 import scala.util.Try
@@ -42,24 +39,16 @@
 
   private def getExternalIdList(modelExternalId: String): Seq[String] =
     listInstances(modelExternalId)
-<<<<<<< HEAD
-      .flatMap(_.properties.flatMap(_.get("externalId")).toList).map(_.asInstanceOf[StringProperty].value)
-=======
       .flatMap(_.properties.flatMap(_.get("externalId")).toList)
       .flatMap(_.asString.toList)
->>>>>>> 47c9ccc9
 
   private def byExternalId(modelExternalId: String, externalId: String): String =
     listInstances(
       modelExternalId,
-<<<<<<< HEAD
-      filter = Some(DMIEqualsFilter(Seq("instance", "externalId"), StringProperty(externalId)))).head.properties.flatMap(_.get("externalId")).get.asInstanceOf[StringProperty].value
-=======
       filter = Some(DMIEqualsFilter(Seq("instance", "externalId"), Json.fromString(externalId))))
       .flatMap(_.properties.flatMap(_.get("externalId")).toList)
       .flatMap(_.asString.toList)
       .head
->>>>>>> 47c9ccc9
 
   private val multiValuedExtId = "MultiValues_" + shortRandomString()
   private val primitiveExtId = "Primitive_" + shortRandomString()
@@ -102,7 +91,6 @@
         .unsafeRunTimed(30.seconds)
       bluefieldAlphaClient.dataModels.list().unsafeRunSync()
     }
-<<<<<<< HEAD
 
     retryWhile[scala.Seq[DataModel]](
       createAndGetModels(),
@@ -131,36 +119,6 @@
       .map(_.getAs[String]("externalId"))
       .toList
 
-=======
-
-    retryWhile[scala.Seq[DataModel]](
-      createAndGetModels(),
-      dm => !allModelExternalIds.subsetOf(dm.map(_.externalId).toSet)
-    )
-    ()
-  }
-
-  override def afterAll(): Unit = {
-    def deleteAndGetModels(): Seq[DataModel] = {
-      bluefieldAlphaClient.dataModels
-        .deleteItems(Seq(multiValuedExtId, primitiveExtId, multiValuedExtId2))
-        .unsafeRunSync()
-      bluefieldAlphaClient.dataModels.list().unsafeRunSync()
-    }
-    retryWhile[scala.Seq[DataModel]](
-      deleteAndGetModels(),
-      dm => dm.map(_.externalId).toSet.intersect(allModelExternalIds).nonEmpty
-    )
-    ()
-  }
-
-  private def collectExternalIds(df: DataFrame): List[String] =
-    df.select("externalId")
-      .collect()
-      .map(_.getAs[String]("externalId"))
-      .toList
-
->>>>>>> 47c9ccc9
   private def readRows(modelExternalId: String, metricPrefix: String) =
     spark.read
       .format("cognite.spark.v1")
@@ -205,33 +163,6 @@
 
   it should "ingest data" in {
     val randomId = "prim_test_" + shortRandomString()
-<<<<<<< HEAD
-    try {
-      retryWhile[Boolean](
-        {
-          Try {
-            insertRows(
-              primitiveExtId,
-              spark
-                .sql(s"""select 2.0 as prop_float,
-                  |null as prop_bool,
-                  |'abc' as prop_string,
-                  |'${randomId}' as externalId""".stripMargin)
-            )
-          }.isFailure
-        },
-        failure => failure
-      )
-      byExternalId(primitiveExtId, randomId) shouldBe randomId
-      getNumberOfRowsUpserted(primitiveExtId, "datamodelinstances") shouldBe 1
-    } finally {
-      try {
-        bluefieldAlphaClient.dataModelInstances.deleteByExternalId(randomId).unsafeRunSync()
-      } catch {
-        case NonFatal(_) => // ignore
-      }
-    }
-=======
     tryTestAndCleanUp(
       Seq(randomId), {
         retryWhile[Boolean](
@@ -253,22 +184,11 @@
         getNumberOfRowsUpserted(primitiveExtId, "datamodelinstances") shouldBe 1
       }
     )
->>>>>>> 47c9ccc9
   }
 
   it should "ingest multi valued data" in {
     val randomId1 = "test_multi_" + shortRandomString()
     val randomId2 = "test_multi_" + shortRandomString()
-<<<<<<< HEAD
-    try {
-      retryWhile[Boolean](
-        {
-          Try {
-            insertRows(
-              multiValuedExtId,
-              spark
-                .sql(s"""select array() as arr_int,
-=======
     tryTestAndCleanUp(
       Seq(randomId1, randomId2), {
         retryWhile[Boolean](
@@ -277,7 +197,6 @@
               insertRows(
                 multiValuedExtId,
                 spark.sql(s"""select array() as arr_int,
->>>>>>> 47c9ccc9
                 |array(true, false) as arr_boolean,
                 |NULL as arr_str,
                 |NULL as str_prop,
@@ -290,24 +209,6 @@
                 |array('hehe') as arr_str,
                 |'hehe' as str_prop,
                 |'${randomId2}' as externalId""".stripMargin)
-<<<<<<< HEAD
-            )
-          }.isFailure
-        },
-        failure => failure
-      )
-      (getExternalIdList(multiValuedExtId) should contain).allOf(randomId1, randomId2)
-      getNumberOfRowsUpserted(multiValuedExtId, "datamodelinstances") shouldBe 2
-    } finally {
-      try {
-        bluefieldAlphaClient.dataModelInstances
-          .deleteByExternalIds(Seq(randomId1, randomId2))
-          .unsafeRunSync()
-      } catch {
-        case NonFatal(_) => // ignore
-      }
-    }
-=======
               )
             }.isFailure
           },
@@ -317,41 +218,10 @@
         getNumberOfRowsUpserted(multiValuedExtId, "datamodelinstances") shouldBe 2
       }
     )
->>>>>>> 47c9ccc9
   }
 
   it should "read instances" in {
     val randomId = "prim_test2_" + shortRandomString()
-<<<<<<< HEAD
-    try {
-      retryWhile[Boolean](
-        {
-          Try {
-            insertRows(
-              primitiveExtId,
-              spark
-                .sql(s"""select 2.1 as prop_float,
-             |false as prop_bool,
-             |'abc' as prop_string,
-             |'$randomId' as externalId""".stripMargin)
-            )
-          }.isFailure
-        },
-        failure => failure
-      )
-
-      val metricPrefix = shortRandomString()
-      val df = readRows(primitiveExtId, metricPrefix)
-      df.limit(1).count() shouldBe 1
-      getNumberOfRowsRead(metricPrefix, "datamodelinstances") shouldBe 1
-    } finally {
-      try {
-        bluefieldAlphaClient.dataModelInstances.deleteByExternalId(randomId).unsafeRunSync()
-      } catch {
-        case NonFatal(_) => // ignore
-      }
-    }
-=======
     tryTestAndCleanUp(
       Seq(randomId), {
         retryWhile[Boolean](
@@ -376,23 +246,11 @@
         getNumberOfRowsRead(metricPrefix, "datamodelinstances") shouldBe 1
       }
     )
->>>>>>> 47c9ccc9
   }
 
   it should "read multi valued instances" in {
     val randomId1 = "numeric_test_" + shortRandomString()
     val randomId2 = "numeric_test_" + shortRandomString()
-<<<<<<< HEAD
-    try {
-      retryWhile[Boolean](
-        {
-          Try {
-            insertRows(
-              multiValuedExtId2,
-              spark
-                .sql(
-                  s"""select 1234 as prop_int32,
-=======
     tryTestAndCleanUp(
       Seq(randomId1, randomId2), {
         retryWhile[Boolean](
@@ -403,7 +261,6 @@
                 spark
                   .sql(
                     s"""select 1234 as prop_int32,
->>>>>>> 47c9ccc9
              |4398046511104 as prop_int64,
              |0.424242 as prop_float32,
              |0.424242 as prop_float64,
@@ -428,34 +285,6 @@
              |NULL as arr_float64,
              |array(1.00000000001) as arr_numeric,
              |'$randomId2' as externalId""".stripMargin
-<<<<<<< HEAD
-                )
-            )
-          }.isFailure
-        },
-        failure => failure
-      )
-
-      val metricPrefix = shortRandomString()
-      val df = readRows(multiValuedExtId2, metricPrefix)
-      df.limit(1).count() shouldBe 1
-      getNumberOfRowsRead(metricPrefix, "datamodelinstances") shouldBe 1
-      (df
-        .select("externalId")
-        .collect()
-        .map(_.getAs[String]("externalId"))
-        .toList should contain).allOf(randomId1, randomId2)
-      getNumberOfRowsRead(metricPrefix, "datamodelinstances") shouldBe 3
-    } finally {
-      try {
-        bluefieldAlphaClient.dataModelInstances
-          .deleteByExternalIds(Seq(randomId1, randomId2))
-          .unsafeRunSync()
-      } catch {
-        case NonFatal(_) => // ignore
-      }
-    }
-=======
                   )
               )
             }.isFailure
@@ -475,7 +304,6 @@
         getNumberOfRowsRead(metricPrefix, "datamodelinstances") shouldBe 3
       }
     )
->>>>>>> 47c9ccc9
   }
 
   it should "fail when writing null to a non nullable property" in {
@@ -496,35 +324,6 @@
 
   it should "filter instances by externalId" in {
     val randomId1 = "numeric_test_" + shortRandomString()
-<<<<<<< HEAD
-    try {
-      retryWhile[Boolean](
-        {
-          Try {
-            insertRows(
-              primitiveExtId,
-              spark
-                .sql(s"""select 2.1 as prop_float,
-             |false as prop_bool,
-             |'abc' as prop_string,
-             |'$randomId1' as externalId""".stripMargin)
-            )
-          }.isFailure
-        },
-        failure => failure
-      )
-      val metricPrefix = shortRandomString()
-      val df = readRows(primitiveExtId, metricPrefix)
-      df.where(s"externalId = '$randomId1'").count() shouldBe 1
-      getNumberOfRowsRead(metricPrefix, "datamodelinstances") shouldBe 1
-    } finally {
-      try {
-        bluefieldAlphaClient.dataModelInstances.deleteByExternalId(randomId1).unsafeRunSync()
-      } catch {
-        case NonFatal(_) => // ignore
-      }
-    }
-=======
     tryTestAndCleanUp(
       Seq(randomId1), {
         retryWhile[Boolean](
@@ -548,23 +347,11 @@
         getNumberOfRowsRead(metricPrefix, "datamodelinstances") shouldBe 1
       }
     )
->>>>>>> 47c9ccc9
   }
 
   it should "filter instances" in {
     val randomId1 = "numeric_test_" + shortRandomString()
     val randomId2 = "numeric_test_" + shortRandomString()
-<<<<<<< HEAD
-    try {
-      retryWhile[Boolean](
-        {
-          Try {
-            insertRows(
-              multiValuedExtId2,
-              spark
-                .sql(
-                  s"""select 1234 as prop_int32,
-=======
     tryTestAndCleanUp(
       Seq(randomId1, randomId2), {
         retryWhile[Boolean](
@@ -575,7 +362,6 @@
                 spark
                   .sql(
                     s"""select 1234 as prop_int32,
->>>>>>> 47c9ccc9
              |4398046511104 as prop_int64,
              |0.424242 as prop_float32,
              |0.8 as prop_float64,
@@ -600,44 +386,6 @@
              |NULL as arr_float64,
              |array(1.00000000001) as arr_numeric,
              |'$randomId2' as externalId""".stripMargin
-<<<<<<< HEAD
-                )
-            )
-          }.isFailure
-        },
-        failure => failure
-      )
-
-      val metricPrefix = shortRandomString()
-      val df = readRows(multiValuedExtId2, metricPrefix)
-      val andDf = df.where("prop_numeric > 1.5 and prop_float64 = 0.8")
-      andDf.count() shouldBe 1
-      getNumberOfRowsRead(metricPrefix, "datamodelinstances") shouldBe 1
-      (collectExternalIds(andDf) should contain).only(randomId1)
-
-      val metricPrefix2 = shortRandomString()
-      val df2 = readRows(multiValuedExtId2, metricPrefix2)
-        .where("not (prop_numeric > 1.5 and prop_float64 >= 0.7)")
-      df2.count() shouldBe 1
-      getNumberOfRowsRead(metricPrefix2, "datamodelinstances") shouldBe 1
-      (collectExternalIds(df2) should contain).only(randomId2)
-
-      val metricPrefix3 = shortRandomString()
-      val df3 = readRows(multiValuedExtId2, metricPrefix3).where("prop_float32 is not null")
-      df3.count() shouldBe 1
-      getNumberOfRowsRead(metricPrefix3, "datamodelinstances") shouldBe 1
-      (collectExternalIds(df3) should contain).only(randomId1)
-    } finally {
-      try {
-        bluefieldAlphaClient.dataModelInstances
-          .deleteByExternalIds(Seq(randomId1, randomId2))
-          .unsafeRunSync()
-      } catch {
-        case NonFatal(_) => // ignore
-      }
-    }
-
-=======
                   )
               )
             }.isFailure
@@ -666,7 +414,6 @@
         (collectExternalIds(df3) should contain).only(randomId1)
       }
     )
->>>>>>> 47c9ccc9
   }
 
   it should "filter instances using or" in {
@@ -674,16 +421,6 @@
     val randomId2 = "prim_test_" + shortRandomString()
     val randomId3 = "prim_test_" + shortRandomString()
     val randomId4 = "prim_test_" + shortRandomString()
-<<<<<<< HEAD
-    try {
-      retryWhile[Boolean](
-        {
-          Try {
-            insertRows(
-              primitiveExtId,
-              spark
-                .sql(s"""select 2.1 as prop_float,
-=======
     tryTestAndCleanUp(
       Seq(randomId1, randomId2, randomId3, randomId4), {
         retryWhile[Boolean](
@@ -693,7 +430,6 @@
                 primitiveExtId,
                 spark
                   .sql(s"""select 2.1 as prop_float,
->>>>>>> 47c9ccc9
                     |false as prop_bool,
                     |'abc' as prop_string,
                     |'$randomId1' as externalId
@@ -718,43 +454,6 @@
                     |false as prop_bool,
                     |'yyyy' as prop_string,
                     |'$randomId4' as externalId""".stripMargin)
-<<<<<<< HEAD
-            )
-          }.isFailure
-        },
-        failure => failure
-      )
-
-      val metricPrefix = shortRandomString()
-      val df = readRows(primitiveExtId, metricPrefix).where("prop_string = 'abc' or prop_bool = false")
-      df.count() shouldBe 3
-      getNumberOfRowsRead(metricPrefix, "datamodelinstances") shouldBe 3
-      (collectExternalIds(df) should contain).only(randomId1, randomId3, randomId4)
-
-      val metricPrefix2 = shortRandomString()
-      val df2 = readRows(primitiveExtId, metricPrefix2)
-        .where("prop_string in('abc', 'yyyy') or prop_float < 6.8")
-      df2.count() shouldBe 3
-      getNumberOfRowsRead(metricPrefix2, "datamodelinstances") shouldBe 3
-
-      val metricPrefix3 = shortRandomString()
-      val df3 = readRows(primitiveExtId, metricPrefix3)
-        .where("prop_string LIKE 'xx%'")
-      df3.count() shouldBe 1
-      getNumberOfRowsRead(metricPrefix3, "datamodelinstances") shouldBe 1
-
-      (collectExternalIds(df3) should contain).only(randomId3)
-    } finally {
-      try {
-        bluefieldAlphaClient.dataModelInstances
-          .deleteByExternalIds(Seq(randomId1, randomId2, randomId3, randomId4))
-          .unsafeRunSync()
-      } catch {
-        case NonFatal(_) => // ignore
-      }
-    }
-
-=======
               )
             }.isFailure
           },
@@ -782,21 +481,10 @@
         (collectExternalIds(df3) should contain).only(randomId3)
       }
     )
->>>>>>> 47c9ccc9
   }
   it should "delete data model instances" in {
     val randomId1 = "prim_test_" + shortRandomString()
     val randomId2 = "prim_test2_" + shortRandomString()
-<<<<<<< HEAD
-    try {
-      retryWhile[Boolean](
-        {
-          Try {
-            insertRows(
-              primitiveExtId,
-              spark
-                .sql(s"""select 2.1 as prop_float,
-=======
     tryTestAndCleanUp(
       Seq(randomId1, randomId2), {
         retryWhile[Boolean](
@@ -806,7 +494,6 @@
                 primitiveExtId,
                 spark
                   .sql(s"""select 2.1 as prop_float,
->>>>>>> 47c9ccc9
              |false as prop_bool,
              |'abc' as prop_string,
              |'$randomId1' as externalId
@@ -817,39 +504,6 @@
              |true as prop_bool,
              |'zzzz' as prop_string,
              |'$randomId2' as externalId""".stripMargin)
-<<<<<<< HEAD
-            )
-          }.isFailure
-        },
-        failure => failure
-      )
-
-      val metricPrefix = shortRandomString()
-      val df = readRows(primitiveExtId, metricPrefix)
-      df.count() shouldBe 2
-
-      insertRows(
-        modelExternalId = primitiveExtId,
-        spark
-          .sql(s"""select '$randomId1' as externalId
-            |union all
-            |select '$randomId2' as externalId""".stripMargin),
-        "delete"
-      )
-      getNumberOfRowsDeleted(primitiveExtId, "datamodelinstances") shouldBe 2
-      val df2 =
-        readRows(primitiveExtId, metricPrefix).where(s"externalId in('$randomId1', '$randomId2')")
-      df2.count() shouldBe 0
-    } finally {
-      try {
-        bluefieldAlphaClient.dataModelInstances
-          .deleteByExternalIds(Seq(randomId1, randomId2))
-          .unsafeRunSync()
-      } catch {
-        case NonFatal(_) => // ignore
-      }
-    }
-=======
               )
             }.isFailure
           },
@@ -874,6 +528,5 @@
         df2.count() shouldBe 0
       }
     )
->>>>>>> 47c9ccc9
   }
 }