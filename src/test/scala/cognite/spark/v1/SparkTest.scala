package cognite.spark.v1

import cats.effect.IO
import com.cognite.sdk.scala.common.OAuth2
import com.cognite.sdk.scala.v1._
import org.apache.spark.SparkException
import org.apache.spark.datasource.MetricsSource
import org.apache.spark.sql.types.StructType
import org.apache.spark.sql.{DataFrameReader, DataFrameWriter, Encoder, SparkSession}
import org.log4s.getLogger
import org.scalactic.{Prettifier, source}
import org.scalatest.prop.TableDrivenPropertyChecks.Table
import org.scalatest.prop.TableFor1
import org.scalatest.{Matchers, Tag}
import sttp.client3.asynchttpclient.cats.AsyncHttpClientCatsBackend
import sttp.client3.{SttpBackend, UriContext}

import java.io.IOException
import java.util.UUID
import scala.concurrent.TimeoutException
import scala.concurrent.duration._
import scala.reflect.{ClassTag, classTag}
import scala.util.Random

object ReadTest extends Tag("ReadTest")
object WriteTest extends Tag("WriteTest")

trait SparkTest {
  import CdpConnector.ioRuntime
  import natchez.Trace.Implicits.noop

  private def logger = getLogger

  implicit def single[A](
      implicit c: ClassTag[OptionalField[A]],
      inner: Encoder[Option[A]]): Encoder[OptionalField[A]] =
    new Encoder[OptionalField[A]] {
      override def schema: StructType = inner.schema

      override def clsTag: ClassTag[OptionalField[A]] = c
    }

  object OIDCWrite {
    val clientId = sys.env("TEST_CLIENT_ID_BLUEFIELD")
    val clientSecret = sys.env("TEST_CLIENT_SECRET_BLUEFIELD")
    private val aadTenant = sys.env("TEST_AAD_TENANT_BLUEFIELD")
    // TODO: allow customizing all parameters below via env vars
    val tokenUri = s"https://login.microsoftonline.com/$aadTenant/oauth2/v2.0/token"
    val project = "jetfiretest2"
    val scopes = "https://api.cognitedata.com/.default"
    val audience = "https://api.cognitedata.com"
    val baseUrl = "https://api.cognitedata.com"
  }

  val writeCredentials = OAuth2.ClientCredentials(
    tokenUri = sttp.model.Uri.unsafeParse(OIDCWrite.tokenUri),
    clientId = OIDCWrite.clientId,
    clientSecret = OIDCWrite.clientSecret,
    scopes = List(OIDCWrite.scopes),
    audience = Some(OIDCWrite.audience),
    cdfProjectName = OIDCWrite.project,
  )
<<<<<<< HEAD
  implicit val sttpBackend: SttpBackend[TracedIO, Any] =
    NoopEntrypoint[IO]()
      .root("sttpBackend")
      .use(CdpConnector.retryingSttpBackend(15, 30).run)
      .unsafeRunSync()

  val writeAuthProvider = {
    NoopEntrypoint[IO]()
      .root("auth")
      .use(OAuth2.ClientCredentialsProvider[TracedIO](writeCredentials).run)
      .unsafeRunTimed(1.second)
      .get
  }
  val writeClient: GenericClient[TracedIO] = new GenericClient(
=======
  implicit val sttpBackend: SttpBackend[IO, Any] = CdpConnector.retryingSttpBackend(5, 5)

  val writeAuthProvider =
    OAuth2.ClientCredentialsProvider[IO](writeCredentials).unsafeRunTimed(1.second).get
  val writeClient: GenericClient[IO] = new GenericClient(
>>>>>>> ce5e5073
    applicationName = "jetfire-test",
    projectName = writeCredentials.cdfProjectName,
    baseUrl = OIDCWrite.baseUrl,
    authProvider = writeAuthProvider,
    apiVersion = None,
    clientTag = None,
    cdfVersion = None
  )

  implicit class DataFrameWriterHelper[T](df: DataFrameWriter[T]) {
    def useOIDCWrite: DataFrameWriter[T] =
      df.option("tokenUri", OIDCWrite.tokenUri)
        .option("clientId", OIDCWrite.clientId)
        .option("clientSecret", OIDCWrite.clientSecret)
        .option("project", OIDCWrite.project)
        .option("scopes", OIDCWrite.scopes)
        .option("audience", OIDCWrite.audience)
        .option("baseUrl", OIDCWrite.baseUrl)
  }

  implicit class DataFrameReaderHelper(df: DataFrameReader) {
    def useOIDCWrite: DataFrameReader =
      df.option("tokenUri", OIDCWrite.tokenUri)
        .option("clientId", OIDCWrite.clientId)
        .option("clientSecret", OIDCWrite.clientSecret)
        .option("project", OIDCWrite.project)
        .option("scopes", OIDCWrite.scopes)
        .option("audience", OIDCWrite.audience)
        .option("baseUrl", OIDCWrite.baseUrl)
  }

  private val readClientId = System.getenv("TEST_OIDC_READ_CLIENT_ID")
  // readClientSecret has to be renewed every 180 days at https://hub.cognite.com/open-industrial-data-211
  private val readClientSecret = System.getenv("TEST_OIDC_READ_CLIENT_SECRET")
  private val readAadTenant = System.getenv("TEST_OIDC_READ_TENANT")

  assert(
    readClientId != null && !readClientId.isEmpty,
    "Environment variable \"TEST_OIDC_READ_CLIENT_ID\" was not set")
  assert(
    readClientSecret != null && !readClientSecret.isEmpty,
    "Environment variable \"TEST_OIDC_READ_CLIENT_SECRET\" was not set")
  assert(
    readAadTenant != null && !readAadTenant.isEmpty,
    "Environment variable \"TEST_OIDC_READ_TENANT\" was not set")

  private val readTokenUri = s"https://login.microsoftonline.com/$readAadTenant/oauth2/v2.0/token"

  val readOidcCredentials = OAuth2.ClientCredentials(
    tokenUri = uri"$readTokenUri",
    clientId = readClientId,
    clientSecret = readClientSecret,
    scopes = List("https://api.cognitedata.com/.default"),
    cdfProjectName = "publicdata"
  )

  def dataFrameReaderUsingOidc: DataFrameReader =
    spark.read
      .format(DefaultSource.sparkFormatString)
      .option("tokenUri", readTokenUri)
      .option("clientId", readClientId)
      .option("clientSecret", readClientSecret)
      .option("project", "publicdata")
      .option("scopes", "https://api.cognitedata.com/.default")

  val testDataSetId = 86163806167772L

  val spark: SparkSession = SparkSession
    .builder()
    .master("local[*]")
    .config("spark.ui.enabled", "false") // comment this out to use Spark UI during tests, on https://localhost:4040 by default
    // https://medium.com/@mrpowers/how-to-cut-the-run-time-of-a-spark-sbt-test-suite-by-40-52d71219773f
    .config("spark.sql.shuffle.partitions", "1")
    .config("spark.sql.storeAssignmentPolicy", "legacy")
    .config("spark.app.id", this.getClass.getName + math.floor(math.random() * 1000).toLong.toString)
    .getOrCreate()

  // We have many tests with expected Spark errors. Remove this if you're troubleshooting a test.
  spark.sparkContext.setLogLevel("OFF")

  val bluefieldClientId: String = sys.env("TEST_CLIENT_ID_BLUEFIELD")
  val bluefieldClientSecret: String = sys.env("TEST_CLIENT_SECRET_BLUEFIELD")
  val bluefieldAADTenant: String = sys.env("TEST_AAD_TENANT_BLUEFIELD")
  val bluefieldTokenUriStr = s"https://login.microsoftonline.com/$bluefieldAADTenant/oauth2/v2.0/token"
  val bluefieldTokenUri = uri"https://login.microsoftonline.com/$bluefieldAADTenant/oauth2/v2.0/token"

  def getBlufieldClient(cdfVersion: Option[String] = None): GenericClient[IO] = {
    implicit val sttpBackend: SttpBackend[IO, Any] = AsyncHttpClientCatsBackend[IO]().unsafeRunSync()
    val credentials = OAuth2.ClientCredentials(
      tokenUri = bluefieldTokenUri,
      clientId = bluefieldClientId,
      clientSecret = bluefieldClientSecret,
      scopes = List("https://bluefield.cognitedata.com/.default"),
      cdfProjectName = "extractor-bluefield-testing"
    )

    val authProvider =
      OAuth2.ClientCredentialsProvider[IO](credentials).unsafeRunTimed(1.second).get
    new GenericClient[IO](
      applicationName = "CogniteScalaSDK-OAuth-Test",
      projectName = "extractor-bluefield-testing",
      baseUrl = "https://bluefield.cognitedata.com",
      authProvider = authProvider,
      apiVersion = None,
      clientTag = None,
      cdfVersion = cdfVersion
    )
  }

  def shortRandomString(): String = UUID.randomUUID().toString.substring(0, 8)

  class RetryException(private val message: String,
                       private val cause: Throwable = None.orNull)
    extends Exception(message, cause) {}

  // scalastyle:off cyclomatic.complexity
  def retryWithBackoff[A](
      ioa: IO[A],
      initialDelay: FiniteDuration,
      maxRetries: Int,
      maxDelay: FiniteDuration = 20.seconds): IO[A] = {
    val exponentialDelay = (Constants.DefaultMaxBackoffDelay / 2).min(initialDelay * 2)
    val randomDelayScale = (Constants.DefaultMaxBackoffDelay / 2).min(initialDelay * 2).toMillis
    val nextDelay = Random.nextInt(randomDelayScale.toInt).millis + exponentialDelay
    ioa.handleErrorWith {
      case exception @ (_: RetryException | _: TimeoutException | _: IOException) =>
        logger.warn(exception)("failed a request attempt")
        if (maxRetries > 0) {
          IO.sleep(initialDelay) >> retryWithBackoff(ioa, nextDelay.min(maxDelay), maxRetries - 1)
        } else {
          IO.raiseError(exception)
        }
      case error => IO.raiseError(error)
    }
  }
  // scalastyle:on cyclomatic.complexity

  def retryWhileIO[A](action: IO[A], shouldRetry: A => Boolean)(
      implicit prettifier: Prettifier,
      pos: source.Position): IO[A] =
    retryWithBackoff(
      for {
        actionValue <- action
        _ <- IO.delay { if (shouldRetry(actionValue)) {
          throw new RetryException(
            s"Retry needed at ${pos.fileName}:${pos.lineNumber}, value = ${prettifier(actionValue)}")
        } }
      } yield actionValue,
      1.second,
      20
    )

  def retryWhile[A](action: => A, shouldRetry: A => Boolean)(
    implicit prettifier: Prettifier,
    pos: source.Position): A =
    retryWhileIO(IO.unit.map(_ => action), shouldRetry)
      .unsafeRunTimed(5.minutes).getOrElse(throw new RuntimeException("Test timed out during retries"))

  val updateAndUpsert: TableFor1[String] = Table(heading = "mode", "upsert", "update")

  def getDefaultConfig(auth: CdfSparkAuth, projectName: String): RelationConfig =
    RelationConfig(
      auth,
      Some("SparkDatasourceTestTag"),
      Some("SparkDatasourceTestApp"),
      projectName,
      Some(Constants.DefaultBatchSize),
      None,
      partitions = Constants.DefaultPartitions,
      Constants.DefaultMaxRetries,
      Constants.DefaultMaxRetryDelaySeconds,
      collectMetrics = false,
      collectTestMetrics = false,
      "",
      Constants.DefaultBaseUrl,
      OnConflictOption.Abort,
      spark.sparkContext.applicationId,
      Constants.DefaultParallelismPerPartition,
      ignoreUnknownIds = true,
      deleteMissingAssets = false,
      subtrees = AssetSubtreeOption.Ingest,
      ignoreNullFields = true,
      rawEnsureParent = false
    )

  private def getCounterSafe(metricName: String): Option[Long] =
    Option(MetricsSource.metricsMap
      .get(metricName))
      .map(_.value.getCount)

  private def getCounter(metricName: String): Long =
    MetricsSource.metricsMap
      .get(metricName)
      .value
      .getCount

  def getNumberOfRowsRead(metricsPrefix: String, resourceType: String): Long =
    getCounter(s"$metricsPrefix.$resourceType.read")

  def getNumberOfRowsReadSafe(metricsPrefix: String, resourceType: String): Option[Long] =
    getCounterSafe(s"$metricsPrefix.$resourceType.read")

  def getNumberOfRowsCreated(metricsPrefix: String, resourceType: String): Long =
    getCounter(s"$metricsPrefix.$resourceType.created")

  def getNumberOfRowsUpserted(metricsPrefix: String, resourceType: String): Long =
    getCounter(s"$metricsPrefix.$resourceType.upserted")

  def getNumberOfRequests(metricsPrefix: String): Long =
    getCounter(s"$metricsPrefix.requestsWithoutRetries")

  def getNumberOfRowsDeleted(metricsPrefix: String, resourceType: String): Long =
    getCounter(s"$metricsPrefix.$resourceType.deleted")

  def getNumberOfRowsUpdated(metricsPrefix: String, resourceType: String): Long =
    getCounter(s"$metricsPrefix.$resourceType.updated")

  def getPartitionSize(metricsPrefix: String, resourceType: String, partitionIndex: Long): Long = {
    val metricName = s"$metricsPrefix.$resourceType.$partitionIndex.partitionSize"
    if (MetricsSource.metricsMap.containsKey(metricName)) {
      getCounter(metricName)
    } else {
      0
    }
  }

  def sparkIntercept(f: => Any)(implicit pos: source.Position): Throwable =
    Matchers.intercept[Throwable](f)(classTag[Throwable], pos) match {
      case ex: SparkException if ex.getCause != null =>
        ex.getCause
      case ex => ex
    }
}<|MERGE_RESOLUTION|>--- conflicted
+++ resolved
@@ -60,28 +60,11 @@
     audience = Some(OIDCWrite.audience),
     cdfProjectName = OIDCWrite.project,
   )
-<<<<<<< HEAD
-  implicit val sttpBackend: SttpBackend[TracedIO, Any] =
-    NoopEntrypoint[IO]()
-      .root("sttpBackend")
-      .use(CdpConnector.retryingSttpBackend(15, 30).run)
-      .unsafeRunSync()
-
-  val writeAuthProvider = {
-    NoopEntrypoint[IO]()
-      .root("auth")
-      .use(OAuth2.ClientCredentialsProvider[TracedIO](writeCredentials).run)
-      .unsafeRunTimed(1.second)
-      .get
-  }
-  val writeClient: GenericClient[TracedIO] = new GenericClient(
-=======
-  implicit val sttpBackend: SttpBackend[IO, Any] = CdpConnector.retryingSttpBackend(5, 5)
+  implicit val sttpBackend: SttpBackend[IO, Any] = CdpConnector.retryingSttpBackend(15, 30)
 
   val writeAuthProvider =
     OAuth2.ClientCredentialsProvider[IO](writeCredentials).unsafeRunTimed(1.second).get
   val writeClient: GenericClient[IO] = new GenericClient(
->>>>>>> ce5e5073
     applicationName = "jetfire-test",
     projectName = writeCredentials.cdfProjectName,
     baseUrl = OIDCWrite.baseUrl,
