package cognite.spark.v1

import cats.effect.unsafe.IORuntime
import cats.effect.{IO, Resource}
import cognite.spark.compiletime.macros.SparkSchemaHelper
import com.cognite.sdk.scala.common.CdpApiException
import com.cognite.sdk.scala.v1.{Asset, AssetCreate, DataSet, DataSetCreate, Event, EventCreate}
import io.scalaland.chimney.dsl._
import org.apache.spark.SparkException
import org.apache.spark.sql.functions.col
import org.apache.spark.sql.{DataFrame, Dataset, Row}
import org.scalatest.prop.TableDrivenPropertyChecks.forAll
import org.scalatest.{Assertion, FlatSpec, Matchers, ParallelTestExecution}

import java.time.Instant
import java.time.format.DateTimeFormatter
import java.util.UUID

<<<<<<< HEAD
class EventsRelationTest extends FlatSpec with Matchers
  with ParallelTestExecution
  with SparkTest {
  val sourceView = s"sourceEvent_${shortRandomString()}"
  val testSource = s"EventsRelationTest-${shortRandomString()}"
=======
class EventsRelationTest extends FlatSpec with Matchers with ParallelTestExecution with SparkTest {
  val destinationDf: DataFrame = spark.read
    .format(DefaultSource.sparkFormatString)
    .useOIDCWrite
    .option("type", "events")
    .load()
  destinationDf.createOrReplaceTempView("destinationEvent")
>>>>>>> 9249fc01

  val sourceDf: DataFrame = spark.read
    .format(DefaultSource.sparkFormatString)
    .useOIDCWrite
    .option("type", "events")
    .option("limitPerPartition", "1000")
    .option("fetchSize", "100")
    .option("partitions", "1")
    .load()
  sourceDf.createOrReplaceTempView(sourceView)
  sourceDf.cache()

  private def getBaseReader(metricsPrefix: String): DataFrame =
    spark.read
      .format(DefaultSource.sparkFormatString)
      .option("type", "events")
      .useOIDCWrite
      .option("collectMetrics", true)
      .option("metricsPrefix", metricsPrefix)
      .option("fetchSize", "100")
      .load()

  private def makeEvents(toCreate: Seq[EventCreate]): Resource[IO, Seq[Event]] = {
    assert(toCreate.forall(_.source.isEmpty), "event.source is reserved for test setup")
    Resource.make {
      writeClient.events.create(toCreate.map(e => e.copy(source = Some(testSource))))
    }{ createdEvents =>
      writeClient.events.deleteByIds(createdEvents.map(_.id))
    }.evalTap( createdEvents => IO.delay({
      assert(createdEvents.length == toCreate.length, "all events should be created")
      assert(createdEvents.forall(_.source.contains(testSource)), "all created events have source")
    }))
  }

    private def makeDataset(): Resource[IO, DataSet] = {
      Resource.make{
        writeClient.dataSets.create(Seq(DataSetCreate(description = Some
        ("cdp-spark-connector EventsRelationTest"), writeProtected = false, name = Some("for " +
          "tests"))))
      }{_ => IO.unit}.map(_.head)
    }

    private def makeDatasetId(): Resource[IO, Long] = {
      makeDataset().map(_.id)
    }

    private def makeAssets(toCreate: Seq[AssetCreate]): Resource[IO, Seq[Asset]] = {
      assert(toCreate.forall(_.source.isEmpty), "asset.source is reserved for test setup")
      Resource.make {
        writeClient.assets.create(toCreate.map(e => e.copy(source = Some(testSource))))
      } { createdEvents =>
        writeClient.assets.deleteByIds(createdEvents.map(_.id))
      }.evalTap(createdAssets => IO.delay({
        assert(createdAssets.length == toCreate.length, "all assets should be created")
        assert(createdAssets.forall(_.source.contains(testSource)), "all created assets have source")
      }))
    }

    private def makeAssetIds(toCreate: Seq[AssetCreate]): Resource[IO, Seq[Long]] = {
      makeAssets(toCreate).map(_.map(_.id))
    }

  private def readEvents(selector: String => Dataset[Row]): IO[(String, Array[Row])] = {

    for {
      metricsPrefix <- IO.delay { s"test.${shortRandomString()}" }
      df <- IO.delay { selector(metricsPrefix) }
      df_rows <- IO.blocking(df.collect())
      // for simplicity let's assume "select" in tests always includes "id" and do extra checks
      _ = assert ((df_rows.map(_.getAs[Long] ("id"))).distinct.length == df_rows.length,
      "fetched items must be distinct")
    } yield (metricsPrefix, df_rows)
  }

  private def readEventsWhere(sql: String): IO[(String, Array[Row])] = for {
    (metricsPrefix, df_rows) <- readEvents(getBaseReader(_)
      .where(s"source = '${testSource}' and (${sql})"))
    _ = assert(Array() sameElements df_rows.filter(_.getAs[String]("source") != testSource),
      "testSource filter must be respected")
  } yield  (metricsPrefix, df_rows)


  private def testReadQuery(sqlWhereCondition: String,
                            resultsPredicate: Event => Boolean,
                            fetchPredicate: Event => Boolean)(createdEvents: Seq[Event])
  : Resource[IO, Assertion]
  = {
    val expectedResults = createdEvents.filter(resultsPredicate)
    assert(expectedResults.nonEmpty, "predicate should cover some events") // test sanity check

    val expectedInspectedResults = createdEvents.filter(fetchPredicate)
    assert(expectedResults.forall(expectedInspectedResults.contains(_)), "inspect predicate " +
      "should be broader or same as result predicate") // test sanity check

    for {
      (metricsPrefix, df_rows) <-
        Resource.eval(retryWhileIO[(String, Array[Row])]({
          readEventsWhere(sqlWhereCondition)
        }, mr => {
          if (mr._2.length < expectedResults.size || !getNumberOfRowsReadSafe(mr._1, "events")
            .exists(_ >= expectedInspectedResults.size)) {
            println(s"need to retry ${mr._2.length} < ${expectedResults.size} || " +
              s"${getNumberOfRowsReadSafe(mr._1, "events")} < ${expectedInspectedResults.size}")
            true
          } else false
        }))
    } yield {
      val mismatching_events = df_rows.map(SparkSchemaHelper.fromRow[Event](_))
        .filterNot(resultsPredicate)
        .toList
      assert(List.empty == mismatching_events, "all results should match the filter")

      assert(df_rows.length == expectedResults.length, "spark read should read all expected events")

      val eventsRead = getNumberOfRowsRead(metricsPrefix, "events")
      assert(eventsRead == expectedInspectedResults.length, "spark should pushdown and " +
        "inspect " +
        "specific events")

    }
  }

  private def testReadSql(sql: String, retryUntilSize: Int): Resource[IO, Array[Row]] = {
    assert(sql.contains(testSource), "sql must be using testSource")
    for {
      (_, df_rows) <-
        Resource.eval(retryWhileIO[(String, Array[Row])]({
          readEvents(_ => spark.sql(sql))
        }, e => {
          if (e._2.length < retryUntilSize) {
            println(s"retry ${e._2.length} < ${retryUntilSize}")
            true
          } else false
        }))
    } yield df_rows
  }

  private def runIOTest[A](test: Resource[IO, A]): Unit =
    test.use(_ => IO.unit).unsafeRunSync()(cats.effect.unsafe.implicits.global)

  "EventsRelation" should "allow simple reads" taggedAs WriteTest in {
<<<<<<< HEAD
    runIOTest(for {
      events <- makeEvents(Seq.fill(30)(EventCreate()))
      _ = assert(events.length > 20)
      res <- Resource.eval(retryWhileIO[Array[Row]](IO.blocking {
        val df = spark.read
          .format(DefaultSource.sparkFormatString)
          .useOIDCWrite
          .option("type", "events")
          .option("limitPerPartition", "10")
          .option("partitions", "5")
          .option("fetchSize", "100")
          .load()
          val view = s"events_${shortRandomString()}"
          df.createTempView(view)
          spark.sqlContext
        .sql(s"select * from ${view} where source = '$testSource'")
        .collect()}, _.length < 20))
      _ = assert(res.length >= 20)
    } yield ())
=======
    val df = spark.read
      .format(DefaultSource.sparkFormatString)
      .useOIDCWrite
      .option("type", "events")
      .option("limitPerPartition", "100")
      .option("partitions", "10")
      .load()
    df.createTempView("events")
    val res = spark.sqlContext
      .sql("select * from events")
      .collect()
    assert(res.length == 1000)
>>>>>>> 9249fc01
  }


  it should "apply a single pushdown filter" taggedAs WriteTest in {
    runIOTest(for {
      events <- makeEvents(
        Seq.fill(4)(EventCreate())
        ++ Seq.fill(5)(EventCreate(`type` = Some("Worktask")))
      )
      _ <- testReadQuery(
        s"type = 'Worktask'",
        _.`type`.contains("Worktask"),
        _.`type`.contains("Worktask")
      )(events)
    } yield ())
  }

  it should "get exception on invalid query" taggedAs WriteTest in {
    val metricsPrefix = "pushdown.filter.dataSetId"
    val df = getBaseReader(metricsPrefix)
      .where(s"dataSetId = 0 and source = '$testSource'")

    val thrown = the[SparkException] thrownBy df.count()
    thrown.getMessage should include("id must be greater than or equal to 1")
  }

  it should "apply a dataSetId pushdown filter" taggedAs WriteTest in {
    runIOTest(for {
      dataset <- makeDatasetId()
      events <- makeEvents(
        for (
          ty <- Seq("Worktask", "NotWorktask");
          dataset <- Seq(Some(dataset), None)
        ) yield EventCreate(`type` = Some(ty), dataSetId = dataset)
      )
      _ <- testReadQuery(
        s"type = 'Worktask' and dataSetId = ${dataset}",
        e => e.`type`.contains("Worktask") && e.dataSetId.contains(dataset),
        e => e.`type`.contains("Worktask") && e.dataSetId.contains(dataset)
      )(events)
    } yield ())
  }

  it should "not fetch all items if filter on id" taggedAs WriteTest in {
    runIOTest(for {
      events <- makeEvents(Seq.fill(2) (EventCreate()))
      _ <- testReadQuery (s"id = ${events.head.id}",
        _.id == events.head.id,
        _.id == events.head.id
        ) (events)
    } yield ())
  }

  it should "not fetch all items if filter on externalId" taggedAs WriteTest in {
    val eventType = s"type-${shortRandomString()}"
    runIOTest(for {
      events <- makeEvents(Seq(
        EventCreate(`type` = Some(eventType)),
        EventCreate(externalId = Some(s"test-${shortRandomString()}"), `type` = Some(eventType)),
      ))
      e2 = events.tail.head
      _ <- testReadQuery(
        s"type = '${eventType}' and externalId = '${e2.externalId.get}'",
        e => e.`type`.contains(eventType) && e.externalId == e2.externalId,
        _.externalId == e2.externalId)(events)
    } yield ())
  }

  it should "apply pushdown filters when non pushdown columns are ANDed" taggedAs WriteTest in {
    runIOTest(for {
      events <- makeEvents(Seq(
        EventCreate(`type` = Some("Worktask")),
        EventCreate(`type` = Some("NotWorktask")),
        EventCreate(`type` = Some("Worktask"), description = Some("Rule test rule broken.")),
        EventCreate(`type` = Some("Worktask"), description = Some("Rule test rule broken.")),
      ))
      _ <- testReadQuery(
        s"(type = 'Worktask' or description = 'Rule test rule broken.') and type = 'Worktask'",
        e => e.`type`.contains("Worktask"),
        e => e.`type`.contains("Worktask")
      )(events)
    } yield ())
  }

  it should "read all data when necessary" taggedAs WriteTest in {
    runIOTest(for {
      events <- makeEvents(Seq(
        EventCreate(`type` = Some("Worktask")),
        EventCreate(`type` = Some("NotWorktask")),
        EventCreate(),
        EventCreate(`type` = Some("Worktask"), description = Some("Rule test rule broken.")),
        EventCreate(`type` = Some("Worktask"), description = Some("Rule test rule broken.")),
        EventCreate(`type` = Some("NotWorktask"), description = Some("Rule test rule broken.")),
      ))
      _ <- testReadQuery(
        s"type = 'Worktask' or description = 'Rule test rule broken.'",
        e => e.`type`.contains("Worktask") || e.description.contains("Rule test rule broken."),
        _ => true
      )(events)
    } yield ())
  }

  it should "handle duplicates in a pushdown filter scenario" taggedAs WriteTest in {
    runIOTest(for {
      events <- makeEvents(Seq(
        EventCreate(`type` = Some("NEWS"), subtype = Some("HACK")),
        EventCreate(`type` = Some("NEWS"), subtype = Some("ACK")),
        EventCreate(`type` = Some("FAKE_NEWS"), subtype = Some("HACK")),
        EventCreate(subtype = Some("HACK")),
        EventCreate(`type` = Some("NEWS")),
        EventCreate(),
      ))
      _ <- testReadQuery(
        s"type = 'NEWS' or subtype = 'HACK'",
        e => e.`type`.contains("NEWS") || e.subtype.contains("HACK"),
        e => e.`type`.contains("NEWS") || e.subtype.contains("HACK")
      )(events)
    } yield ())
  }

  it should "apply multiple pushdown filters" taggedAs WriteTest in {
    runIOTest(for {
      assets <- makeAssetIds(Seq(
        AssetCreate(name = "asset")
      ))
      events <- makeEvents(Seq(
        EventCreate(`type` = Some("***"), assetIds = Some(assets)),
        EventCreate(assetIds = Some(assets)),
        EventCreate(`type` = Some("***")),
        EventCreate(`type` = Some("***"), assetIds = Some(assets)),
        EventCreate(assetIds = Some(assets)),
        EventCreate(`type` = Some("***")),
      ))
      _ <- testReadQuery(
        s"type = '***' and assetIds = Array(${assets.mkString(", ")})",
        e => e.`type`.contains("***") && e.assetIds.contains(assets),
        e => e.`type`.contains("***") && e.assetIds.contains(assets)
      )(events)
    } yield ())
  }

  it should "handle or conditions" taggedAs WriteTest in {
    runIOTest(for {
      events <- makeEvents(Seq(
        EventCreate(),
        EventCreate(`type` = Some("Workitem")),
        EventCreate(`type` = Some("Workitem")),
        EventCreate(`type` = Some("Worktask")),
        EventCreate(`type` = Some("Worktask")),
        EventCreate(`type` = Some("Worktask")),
        EventCreate(`type` = Some("Work")),
      ))
      _ <- testReadQuery(
        s"type = 'Workitem' or type = 'Worktask'",
        e => e.`type`.contains("Workitem") || e.`type`.contains("Worktask"),
        e => e.`type`.contains("Workitem") || e.`type`.contains("Worktask")
      )(events)
    } yield ())
  }



  it should "handle in() conditions" taggedAs WriteTest in {
    runIOTest(for {
      events <- makeEvents(Seq(
        EventCreate(),
        EventCreate(`type` = Some("Workitem")),
        EventCreate(`type` = Some("Workitem")),
        EventCreate(`type` = Some("Worktask")),
        EventCreate(`type` = Some("Worktask")),
        EventCreate(`type` = Some("Worktask")),
        EventCreate(`type` = Some("Work")),
      ))
      _ <- testReadQuery(
        s"type in ('Workitem', 'Worktask')",
        e => e.`type`.contains("Workitem") || e.`type`.contains("Worktask"),
        e => e.`type`.contains("Workitem") || e.`type`.contains("Worktask")
      )(events)
    } yield ())
  }

  it should "handle and, or and in() in one query" taggedAs WriteTest in {
    runIOTest(for {
      assets1 <- makeAssetIds(Seq(AssetCreate(name = "asset")))
      assets2 <- makeAssetIds(Seq(AssetCreate(name = "asset")))
      assets3 <- makeAssetIds(Seq(AssetCreate(name = "asset")))
      events <- makeEvents(Seq(
        EventCreate(`type` = Some("Workitem"), assetIds = Some(assets1)),
        EventCreate(`type` = Some("***"), assetIds = Some(assets1)),
        EventCreate(assetIds = Some(assets1)),
        EventCreate(assetIds = Some(assets1)),
        EventCreate(`type` = Some("Workitem"), assetIds = Some(assets2)),
        EventCreate(`type` = Some("***"), assetIds = Some(assets2)),
        EventCreate(assetIds = Some(assets2)),
        EventCreate(assetIds = Some(assets2)),
        EventCreate(`type` = Some("Workitem"), assetIds = Some(assets3)),
        EventCreate(`type` = Some("***"), assetIds = Some(assets3)),
        EventCreate(assetIds = Some(assets3)),
        EventCreate(assetIds = Some(assets3)),
        EventCreate(`type` = Some("Workitem")),
        EventCreate(`type` = Some("***")),
        EventCreate(),
      ))
      _ <- testReadQuery(
        s"(type = 'Workitem' or type = '***') and assetIds in(array(${assets1.mkString(", ")}), array(${assets2.mkString(", ")}))",
        e => (e.`type`.contains("Workitem") || e.`type`.contains("***"))
          && (e.assetIds.contains(assets1) || e.assetIds.contains(assets2)),
        e => (e.`type`.contains("Workitem") || e.`type`.contains("***"))
          && (e.assetIds.contains(assets1) || e.assetIds.contains(assets2))
      )(events)
    } yield ())
  }


  it should "handle pushdown filters on minimum startTime" taggedAs WriteTest in {
    runIOTest(for {
      events <- makeEvents(Seq(
        EventCreate(startTime = Some(Instant.ofEpochSecond(100L))),
        EventCreate(startTime = Some(Instant.ofEpochSecond(1568105460L))),
        EventCreate(startTime = Some(Instant.ofEpochSecond(1568105461L))),
        EventCreate(startTime = Some(Instant.ofEpochSecond(2568105460L))),
      ))
      _ <- testReadQuery(
        s"startTime > to_timestamp(1568105460)",
        e => e.startTime.exists(t => t.isAfter(Instant.ofEpochSecond(1568105460L))),
        // TOOD: inexact pushdown here
        e => e.startTime.exists(t => t.isAfter(Instant.ofEpochSecond(1568105459L)))
      )(events)
    } yield ())
  }

  it should "handle pushdown filters on maximum createdTime" taggedAs WriteTest in {
    runIOTest(for {
      events <- makeEvents(Seq(
        EventCreate(),
        EventCreate(),
      ))
      _ = testReadQuery(
        s"createdTime <= timestamp('2222-10-26 00:00:00.000Z')",
        _ => true,
        _ => true
      )(events)
    } yield ())
  }

  it should "handle pushdown filters on maximum startTime" taggedAs WriteTest in {
    runIOTest(for {
      events <- makeEvents(Seq(
        EventCreate(startTime = Some(Instant.ofEpochSecond(100L))),
        EventCreate(startTime = Some(Instant.ofEpochSecond(1568105460L))),
        EventCreate(startTime = Some(Instant.ofEpochSecond(1568105461L))),
        EventCreate(startTime = Some(Instant.ofEpochSecond(2568105460L))),
      ))
      _ = testReadQuery(
        s"startTime < timestamp('${
          DateTimeFormatter.ISO_INSTANT.format(Instant.ofEpochSecond
          (1568105461L))
        }')",
        e => e.startTime.exists(t => t.isBefore(Instant.ofEpochSecond(1568105461L))),
        // TOOD: inexact pushdown here
        e => e.startTime.exists(t => t.isBefore(Instant.ofEpochSecond(1568105462L)))
      )(events)
    } yield ())
  }

  it should "handle pushdown filters on minimum and maximum startTime" taggedAs WriteTest in {
    runIOTest(for {
      events <- makeEvents(Seq(
        EventCreate(startTime = Some(Instant.ofEpochSecond(100L))),
        EventCreate(startTime = Some(Instant.ofEpochSecond(1568105460L))),
        EventCreate(startTime = Some(Instant.ofEpochSecond(1568105461L))),
        EventCreate(startTime = Some(Instant.ofEpochSecond(2568105460L))),
      ))
      _ = testReadQuery(
        s"startTime >= timestamp('${
          DateTimeFormatter.ISO_INSTANT.format(Instant.ofEpochSecond
          (100L))
        }') and startTime <= timestamp('${DateTimeFormatter.ISO_INSTANT.format(Instant
          .ofEpochSecond(1968105460L))}')",
        e => e.startTime
          .filter(_.isAfter(Instant.ofEpochSecond(99L)))
          .exists(_.isBefore(Instant.ofEpochSecond(1968105461L))),
        e => e.startTime
          .filter(_.isAfter(Instant.ofEpochSecond(99L)))
          .exists(_.isBefore(Instant.ofEpochSecond(1968105461L)))
      )(events)
    } yield ())
  }



  it should "handle pushdown filters on assetIds" taggedAs WriteTest in {
    runIOTest(for {
      assets <- makeAssetIds(Seq.fill(2)(
        AssetCreate(name = "asset")
      ))
      events <- makeEvents(Seq(
        EventCreate(),
        EventCreate(assetIds = Some(assets)),
        EventCreate(assetIds = Some(assets.drop(1))),
        EventCreate(assetIds = Some(assets.take(1))),
      ))
      _ = testReadQuery(
        s"assetIds In(Array(${assets.head}))",
        e => e.assetIds.contains(Seq(assets.head)),
        e => e.assetIds.exists(_.contains(assets.head))
      )(events)
    } yield ())
  }

  it should "handle pushdown filters on eventIds" taggedAs WriteTest in {
    runIOTest(for {
      events <- makeEvents(Seq.fill(3)(EventCreate()))
      _ = testReadQuery(
        s"id = ${events.head.id}",
        _.id == events.head.id,
        _.id == events.head.id
      )(events)
    } yield ())
  }



  it should "handle pushdown filters on many eventIds" taggedAs WriteTest in {
    runIOTest(for {
      events <- makeEvents(Seq.fill(6)(EventCreate()))
      focusIds = events.slice(1, 4).map(_.id)
      _ = testReadQuery(
        s"id In(${focusIds.mkString(", ")})",
        e => focusIds.contains(e.id),
        e => focusIds.contains(e.id)
      )(events)
    } yield ())
  }

  it should "handle pushdown filters on many eventIds with or" taggedAs WriteTest in {
    runIOTest(for {
      events <- makeEvents(Seq.fill(6)(EventCreate()))
      focusIds = events.slice(1, 4).map(_.id)
      _ <- testReadQuery(
        focusIds.map(i => s"id = ${i}").mkString(" or "),
        e => focusIds.contains(e.id),
        e => focusIds.contains(e.id)
      )(events)
    } yield ())
  }

  it should "handle pushdown filters on many eventIds with other filters" taggedAs WriteTest in {
    runIOTest(for {
      events <- makeEvents(
        Seq.fill(2)(EventCreate())
        ++ Seq.fill(2)(EventCreate(description = Some("eventspushdowntest")))
        ++ Seq.fill(6)(EventCreate(description = Some("eventspushdowntest")))
        ++ Seq.fill(2)(EventCreate())
      )
      _ <- testReadQuery(
        s"id In(${events.drop(4).map(_.id).mkString(", ")}) and description = 'eventspushdowntest'",
        e => events.drop(4).exists(_.id == e.id) && e.description.contains("eventspushdowntest"),
        e => events.drop(4).exists(_.id == e.id),
      )(events)
    } yield ())
  }

  it should "handle a really advanced query" taggedAs WriteTest in {
    runIOTest(for {
      events <- makeEvents(for
       (ty <- Seq(Some("maintenance"), Some("upgrade"), Some("a"),None);
         sub <- Seq(Some("manual"), Some("automatic"), Some("b"), None)
        )
        yield EventCreate(`type` = ty, subtype = sub))
      _ = testReadQuery(s"((type = 'maintenance' or type = 'upgrade') " +
        s"and subtype in('manual', 'automatic')) " +
        s"or (type = 'maintenance' and subtype = 'manual') " +
        s"or (type = 'upgrade') and source = 'something'",
        e => (e.`type`.contains("maintenance") || e.`type`.contains("upgrade"))
          && e.subtype.exists(Seq("manual", "automatic").contains(_))
          || (e.`type`.contains("maintenance") && e.subtype.contains("manual"))
          || (e.`type`.contains("upgrade") && e.subtype.contains("something")),
        e => (e.`type`.contains("maintenance") || e.`type`.contains("upgrade"))
          && e.subtype.exists(Seq("manual", "automatic").contains(_))
          || (e.`type`.contains("maintenance") && e.subtype.contains("manual"))
          || (e.`type`.contains("upgrade") && e.subtype.contains("something"))
      )(events)
    } yield ())
  }

<<<<<<< HEAD
  it should "handle pushdown on eventId or something else" taggedAs WriteTest in {
    runIOTest(for {
      events <- makeEvents(Seq(
        EventCreate(),
        EventCreate(`type` = Some("maintenance")),
        EventCreate(),
      ))
      _ = testReadQuery(
        s"type = 'maintenance' or id = ${events.head.id}",
        e => e.`type`.contains("maintenance") || e.id == events.head.id,
        e => e.`type`.contains("maintenance") || e.id == events.head.id
      )(events)
    } yield ())
=======
    val df = spark.read
      .format(DefaultSource.sparkFormatString)
      .useOIDCWrite
      .option("type", "events")
      .option("collectMetrics", "true")
      .option("metricsPrefix", metricsPrefix)
      .load()
      .where(
        s"((type = 'maintenance' or type = 'upgrade') " +
          s"and subtype in('manual', 'automatic')) " +
          s"or (type = 'maintenance' and subtype = 'manual') " +
          s"or (type = 'upgrade') and source = 'something'")
    assert(df.count() == 4)
    val eventsRead = getNumberOfRowsRead(metricsPrefix, "events")
    assert(eventsRead == 4)
>>>>>>> 9249fc01
  }

  private def makeDestinationDf(): Resource[IO, (DataFrame, String, String)] = {
    val targetView = s"destinationEvent_${shortRandomString()}"
    val metricsPrefix = s"test.${shortRandomString()}"
    Resource.make { IO.blocking {
      val destinationDf: DataFrame = spark.read
        .format(DefaultSource.sparkFormatString)
        .useOIDCWrite
        .option("type", "events")
        .option("collectMetrics", "true")
        .option("metricsPrefix", metricsPrefix)
        .load()
      destinationDf.createOrReplaceTempView(targetView)
      (destinationDf, targetView, metricsPrefix)
    }}{
      case (_, targetView, _) => IO.blocking {
        spark
          .sql(s"""select * from ${targetView} where source = '${testSource}'""")
          .write
          .format(DefaultSource.sparkFormatString)
          .useOIDCWrite
          .option("type", "events")
          .option("onconflict", "delete")
          .save()
    }}
  }

  it should "allow null values for all event fields except id" taggedAs WriteTest in {
    runIOTest(for {
      (_, targetView, _) <- makeDestinationDf()
      _ = spark
        .sql(
          s"""
             select
             |10 as id,
             |null as startTime,
             |null as endTime,
             |null as description,
             |null as type,
             |null as subtype,
             |map('foo', 'bar', 'nullValue', null) as metadata,
             |null as assetIds,
             |'$testSource' as source,
             |null as externalId,
             |0 as createdTime,
             |0 as lastUpdatedTime,
             |null as dataSetId
     """.stripMargin)
        .write
        .insertInto(targetView)
      rows <- testReadSql(
        s"select * from ${targetView} where source = '${testSource}'",
        1
      )
    } yield {
      assert(rows.length == 1)
      val storedMetadata = rows.head.getAs[Map[String, String]](6)
      assert(storedMetadata.size == 1)
      assert(storedMetadata.get("foo").contains("bar"))
    })
  }

  it should "support upserts" taggedAs WriteTest in {
<<<<<<< HEAD
    runIOTest(for {
      (destinationDf, targetView, metricsPrefix) <- makeDestinationDf()
      _ <- makeEvents(Seq.fill(10)(EventCreate()))
=======
    val metricsPrefix = s"upsert.event.insertInto.${shortRandomString()}"
    val source = "spark-events-test-upsert" + shortRandomString()

    try {
      val destinationDf: DataFrame = spark.read
        .format(DefaultSource.sparkFormatString)
        .useOIDCWrite
        .option("type", "events")
        .option("collectMetrics", "true")
        .option("metricsPrefix", metricsPrefix)
        .load()
      destinationDf.createOrReplaceTempView("destinationEventUpsert")

>>>>>>> 9249fc01
      // Post new events
      _ = spark.sql(s"""
            |select "bar" as description,
            |startTime,
            |endTime,
            |null as subtype,
            |null as assetIds,
            |id,
            |"$metricsPrefix" as type,
            |map("foo", null, "bar", "test") as metadata,
            |"$testSource" as source,
            |concat("$testSource", cast(id as string)) as externalId,
            |createdTime,
            |lastUpdatedTime,
            |null as dataSetId
            |from ${sourceView}
            |limit 10
""".stripMargin)
    .select(destinationDf.columns.map(col).toIndexedSeq: _ *)
    .write
      .insertInto(targetView)
      _ = assert(getNumberOfRowsCreated(metricsPrefix, "events") == 10)
      descriptionsAfterPost <- testReadSql(s"select description, id from ${targetView} where " +
        s"source =" +
        s" '${testSource}' and type='${metricsPrefix}'", 10)
      _ = assert(descriptionsAfterPost.length == 10)
      _ = assert(descriptionsAfterPost.map(_.getString(0)).forall(_ == "bar"))
      assets <- makeAssetIds(Seq(AssetCreate(name = "asset")))
      // Update events
      _ = spark
    .sql(s"""
            |select "foo" as description,
            |startTime,
            |endTime,
            |type,
            |subtype,
            |array(${assets.mkString(", ")}) as assetIds,
            |null as id,
            |map("some", null, "metadata", "test") as metadata,
            |"$testSource" as source,
            |concat("$testSource", cast(id as string)) as externalId,
            |createdTime,
            |lastUpdatedTime,
            |null as dataSetId
            |from ${sourceView}
            |limit 5
""".stripMargin)
    .select(destinationDf.columns.map(col).toIndexedSeq: _ *)
    .write
      .insertInto(targetView)
      _ = assert (getNumberOfRowsCreated(metricsPrefix, "events") == 10)
      _ = assert (getNumberOfRowsUpdated(metricsPrefix, "events") == 5)
      descriptionsAfterUpdate <- testReadSql(s"select description, id from ${targetView} where " +
        s"source" +
        s" = '$testSource'" +
        s" and " +
        s"description = 'foo' and source = '${testSource}'", 5)
      _ = assert (descriptionsAfterUpdate.length == 5)
      _ = assert (descriptionsAfterUpdate.map(_.getString(0)).forall(_ == "foo"))
      _ = assert (getNumberOfRowsCreated(metricsPrefix, "events") == 10)
      dfWithCorrectAssetIds <- testReadSql(
        s"select * from ${targetView} where assetIds = array(${assets.mkString(", ")}) and source = " +
          s"'${testSource}'", 5
      )
      _ = assert(dfWithCorrectAssetIds.length == 5)
    } yield ())
  }



  it should "allow empty metadata updates" taggedAs WriteTest in {
    val externalId1 = UUID.randomUUID.toString
<<<<<<< HEAD
    runIOTest(for {
      _ <- makeEvents(Seq(EventCreate(externalId = Some(externalId1), metadata = Some(Map("test1"
        -> "test1")))))
      wdf = spark.sql(s"select '$externalId1' as externalId, map() as metadata, '${testSource}' " +
        s"as source")

      _ = wdf.write
        .format(DefaultSource.sparkFormatString)
    .useOIDCWrite
=======

    writeClient.events
      .create(Seq(EventCreate(externalId = Some(externalId1), metadata = Some(Map("test1" -> "test1")))))
      .unsafeRunSync()
    writeClient.events.retrieveByExternalId(externalId1).unsafeRunSync().metadata shouldBe Some(
      Map("test1" -> "test1"))

    val wdf = spark.sql(s"select '$externalId1' as externalId, map() as metadata")

    wdf.write
      .format(DefaultSource.sparkFormatString)
      .useOIDCWrite
>>>>>>> 9249fc01
      .option("type", "events")
    .option("onconflict", "upsert")
    .save()
      updated = writeClient.events.retrieveByExternalId(externalId1).unsafeRunSync()(IORuntime.global)

      _ = updated.metadata shouldBe None
    } yield ())
  }

  it should "allow inserts in savemode" taggedAs WriteTest in {
    runIOTest(for {
      (_, targetView, _) <- makeDestinationDf()
      assets <- makeAssetIds(Seq(AssetCreate(name = "asset")))
      _ <- makeEvents(Seq.fill(10)(EventCreate()))
      // Test inserts
<<<<<<< HEAD
      df <- Resource.eval(retryWhileIO[DataFrame](
        IO.blocking{ spark.sql(s"""
           |select "foo" as description,
           |monotonically_increasing_id() as id,
           |least(startTime, endTime) as startTime,
           |greatest(startTime, endTime) as endTime,
           |array(${assets.mkString(", ")}) as assetIds,
           |map("foo", null, "bar", "test") as metadata,
           |"$testSource" as source,
           |concat("$testSource", string(id)) as externalId
           |from ${targetView} where source = "$testSource"
           |limit 10
           """.stripMargin)},
        df => df.collect().length < 10
        ))

      metricsPrefix = s"metrics-${shortRandomString()}"
      _ = df.write
        .format(DefaultSource.sparkFormatString)
    .useOIDCWrite
      .option("type", "events")
    .option("collectMetrics", "true")
    .option("metricsPrefix", metricsPrefix)
    .save()

      eventsCreated = getNumberOfRowsCreated(metricsPrefix, "events")
      _ = assert (eventsCreated == 10)
      targetView2 = s"view_${shortRandomString()}"
      _ = df.createOrReplaceTempView(targetView2)
      dfWithSourceInsertTest <- testReadSql(s"select * from ${targetView2} where source = '$testSource'", 10)
      _ = assert(dfWithSourceInsertTest.length == 10)
=======
      val df = spark
        .sql(s"""
                |select "foo" as description,
                |least(startTime, endTime) as startTime,
                |greatest(startTime, endTime) as endTime,
                |null as type,
                |null as subtype,
                |array(8031965690878131) as assetIds,
                |null as id,
                |map("foo", null, "bar", "test") as metadata,
                |"$source" as source,
                |concat("$source", string(id)) as externalId,
                |createdTime,
                |lastUpdatedTime
                |from sourceEvent
                |limit 100
     """.stripMargin)

      df.write
        .format(DefaultSource.sparkFormatString)
        .useOIDCWrite
        .option("type", "events")
        .option("collectMetrics", "true")
        .option("metricsPrefix", metricsPrefix)
        .save()

      val eventsCreated = getNumberOfRowsCreated(metricsPrefix, "events")
      assert(eventsCreated == 100)

      val dfWithSourceInsertTest = retryWhile[Array[Row]](
        spark.sql(s"select * from destinationEvent where source = '$source'").collect(),
        df => df.length < 100
      )
      assert(dfWithSourceInsertTest.length == 100)

>>>>>>> 9249fc01
      // Trying to insert existing rows should throw a CdpApiException
      e = intercept[SparkException] {
        df.write
          .format(DefaultSource.sparkFormatString)
          .useOIDCWrite
          .option("type", "events")
          .save()
      }
      _ = e.getCause shouldBe a[CdpApiException]
      cdpApiException = e.getCause.asInstanceOf[CdpApiException]
      _ = assert(cdpApiException.code == 409)
      eventsCreatedAfterFailure = getNumberOfRowsCreated(metricsPrefix, "events")
      _ = assert (eventsCreatedAfterFailure == 10)
    } yield ())
  }

<<<<<<< HEAD
=======
  it should "allow NULL updates in savemode" taggedAs WriteTest in forAll(updateAndUpsert) {
    updateMode =>
      val source = s"spark-events-update-null-${shortRandomString()}"
      val metricsPrefix = s"updatenull.event.${shortRandomString()}"

      try {
        // Insert test event
        val df = spark
          .sql(s"""
                |select "foo" as description,
                |cast(from_unixtime(10) as timestamp) as startTime,
                |cast(from_unixtime(20) as timestamp) as endTime,
                |"test-type" as type,
                |"test-type" as subtype,
                |array(8031965690878131) as assetIds,
                |"$source" as source,
                |"$source-id" as externalId
     """.stripMargin)

        df.write
          .format(DefaultSource.sparkFormatString)
          .useOIDCWrite
          .option("type", "events")
          .option("collectMetrics", "true")
          .option("metricsPrefix", metricsPrefix)
          .option("onconflict", "abort")
          .save()
>>>>>>> 9249fc01


<<<<<<< HEAD
  it should "allow NULL updates in savemode" taggedAs WriteTest in forAll(updateAndUpsert) {
    updateMode => runIOTest(for {
      (_, targetView, metricsPrefix) <- makeDestinationDf()
      assets <- makeAssetIds(Seq(AssetCreate(name = "asset")))
      // Insert test event
      df = spark
        .sql(
          s"""
             |select "foo" as description,
             |cast(from_unixtime(10) as timestamp) as startTime,
             |cast(from_unixtime(20) as timestamp) as endTime,
             |"test-type" as type,
             |"test-type" as subtype,
             |array(${assets.mkString(", ")}) as assetIds,
             |"$testSource-$updateMode" as source,
             |"$testSource-id" as externalId
""".stripMargin)

      _ = df.write
        .format(DefaultSource.sparkFormatString)
    .useOIDCWrite
      .option("type", "events")
    .option("collectMetrics", "true")
    .option("metricsPrefix", metricsPrefix)
    .option("onconflict", "abort")
    .save()

      insertTest <- Resource.eval(retryWhileIO[Array[Row]](
        IO.blocking{ spark.sql(s"select * from ${targetView} where source = " +
            s"'$testSource-$updateMode'")
          .collect()},
        df => df.length < 1
      ))

      _ = spark
    .sql(s"""
            |select "foo-$testSource" as description,
            |NULL as endTime,
            |NULL as subtype,
            |"$testSource-$updateMode" as source,
            |${insertTest.head.getAs[Long] ("id")} as id,
            |NULL as externalId
""".stripMargin)
    .write
        .format(DefaultSource.sparkFormatString)
    .useOIDCWrite
      .option("type", "events")
    .option("collectMetrics", "true")
    .option("metricsPrefix", metricsPrefix)
    .option("ignoreNullFields", "false")
    .option("onconflict", updateMode)
    .save()

      updateTest <- testReadSql(
            s"select * from ${targetView} where source = '$testSource-$updateMode' and description = " +
              s"'foo-$testSource'", 1
      )
      _ = updateTest.length shouldBe 1
      Array(updatedRow) = updateTest
      updatedEvent = SparkSchemaHelper.fromRow[EventsReadSchema](updatedRow)
      _ = updatedEvent.endTime shouldBe None
      _ = updatedEvent.startTime shouldBe defined
      _ = updatedEvent.source shouldBe Some(s"$testSource-$updateMode")
      _ = updatedEvent.externalId shouldBe None
      _ = updatedEvent.assetIds shouldBe Some(assets)
      _ = updatedEvent.`type` shouldBe Some("test-type")
      _ = updatedEvent.subtype shouldBe None
    } yield ())
=======
        spark
          .sql(s"""
                |select "foo-$source" as description,
                |NULL as endTime,
                |NULL as subtype,
                |"$source" as source,
                |${insertTest.head.getAs[Long]("id")} as id,
                |NULL as externalId
     """.stripMargin)
          .write
          .format(DefaultSource.sparkFormatString)
          .useOIDCWrite
          .option("type", "events")
          .option("collectMetrics", "true")
          .option("metricsPrefix", metricsPrefix)
          .option("ignoreNullFields", "false")
          .option("onconflict", updateMode)
          .save()
>>>>>>> 9249fc01

  }

  it should "allow duplicated ids and external ids when using upsert in savemode" in {
    runIOTest(for {
      (_, targetView, metricsPrefix) <- makeDestinationDf()
      externalId = shortRandomString()
      // Post new events
<<<<<<< HEAD
      eventsToCreate = spark
        .sql(
          s"""
             |select "$testSource" as source,
             |cast(from_unixtime(0) as timestamp) as startTime,
             |"$externalId" as externalId
             |union
             |select "$testSource" as source,
             |cast(from_unixtime(1) as timestamp) as startTime,
             |"$externalId" as externalId
""".stripMargin)

    _ = eventsToCreate
    .repartition(1)
    .write
      .format(DefaultSource.sparkFormatString)
    .useOIDCWrite
      .option("type", "events")
    .option("onconflict", "upsert")
    .option("collectMetrics", "true")
    .option("metricsPrefix", metricsPrefix)
    .save()
=======
      val eventsToCreate = spark
        .sql(s"""
                |select "$source" as source,
                |cast(from_unixtime(0) as timestamp) as startTime,
                |"$externalId" as externalId
                |union
                |select "$source" as source,
                |cast(from_unixtime(1) as timestamp) as startTime,
                |"$externalId" as externalId
     """.stripMargin)

      eventsToCreate
        .repartition(1)
        .write
        .format(DefaultSource.sparkFormatString)
        .useOIDCWrite
        .option("type", "events")
        .option("onconflict", "upsert")
        .option("collectMetrics", "true")
        .option("metricsPrefix", metricsPrefix)
        .save()
>>>>>>> 9249fc01

      eventsCreated = getNumberOfRowsCreated(metricsPrefix, "events")
      _ = assert (eventsCreated == 1)

      _ = a[NullPointerException] should be thrownBy getNumberOfRowsUpdated(metricsPrefix, "events")

      // We need to add endTime as well, otherwise Spark is clever enough to remove duplicates
      // on its own, it seems.
<<<<<<< HEAD
      eventsToUpdate = spark
        .sql(
          s"""
             |select "$testSource" as source,
             |"bar" as description,
             |cast(from_unixtime(0) as timestamp) as endTime,
             |"$externalId" as externalId
             |union
             |select "$testSource" as source,
             |"bar" as description,
             |cast(from_unixtime(1) as timestamp) as endTime,
             |"$externalId" as externalId
""".stripMargin)

      _ = eventsToUpdate
    .repartition(1)
    .write
        .format(DefaultSource.sparkFormatString)
    .useOIDCWrite
      .option("type", "events")
    .option("onconflict", "upsert")
    .option("collectMetrics", "true")
    .option("metricsPrefix", metricsPrefix)
    .save()

      eventsCreatedAfterByExternalId = getNumberOfRowsCreated(metricsPrefix, "events")
      _ =assert (eventsCreatedAfterByExternalId == 1)

      eventsUpdatedAfterByExternalId = getNumberOfRowsUpdated(metricsPrefix, "events")
      _ = assert (eventsUpdatedAfterByExternalId == 1)

      descriptionsAfterUpdate <- testReadSql(s"select description, id from ${targetView} where " +
        s"source " +
        s"= '$testSource' and description = " +
                s"'bar'", 1)
      _ = assert (descriptionsAfterUpdate.length == 1)
      _ = assert (descriptionsAfterUpdate.map(_.getString(0)).forall(_ == "bar"))

      eventsCreatedAfterUpsert = getNumberOfRowsCreated(metricsPrefix, "events")
      _ = assert (eventsCreatedAfterUpsert == 1)

      id <- Resource.eval(writeClient.events.retrieveByExternalId(externalId).map(_.id))

      eventsToUpdateById = spark
        .sql(
          s"""
             |select "$testSource" as source,
             |"bar2" as description,
             |cast(from_unixtime(0) as timestamp) as endTime,
             |${id.toString} as id
             |union
             |select "$testSource" as source,
             |"bar2" as description,
             |cast(from_unixtime(1) as timestamp) as endTime,
             |${id.toString} as id
""".stripMargin)
      _ = eventsToUpdateById
    .repartition(1)
    .write
        .format(DefaultSource.sparkFormatString)
    .useOIDCWrite
      .option("type", "events")
    .option("onconflict", "upsert")
    .option("collectMetrics", "true")
    .option("metricsPrefix", metricsPrefix)
    .save()

      eventsCreatedAfterById = getNumberOfRowsCreated(metricsPrefix, "events")
      _ = assert (eventsCreatedAfterById == 1)

      eventsUpdatedAfterById = getNumberOfRowsUpdated(metricsPrefix, "events")
      _ = assert (eventsUpdatedAfterById == 2)

      descriptionsAfterUpdateById <- testReadSql(s"select description, id from ${targetView} " +
        s"where" +
        s" " +
        s"source = '$testSource' and description = " +
          s"'bar2'", 1)
      _ = assert(descriptionsAfterUpdateById.length == 1)
    } yield ())
=======
      val eventsToUpdate = spark
        .sql(s"""
                |select "$source" as source,
                |"bar" as description,
                |cast(from_unixtime(0) as timestamp) as endTime,
                |"$externalId" as externalId
                |union
                |select "$source" as source,
                |"bar" as description,
                |cast(from_unixtime(1) as timestamp) as endTime,
                |"$externalId" as externalId
     """.stripMargin)

      eventsToUpdate
        .repartition(1)
        .write
        .format(DefaultSource.sparkFormatString)
        .useOIDCWrite
        .option("type", "events")
        .option("onconflict", "upsert")
        .option("collectMetrics", "true")
        .option("metricsPrefix", metricsPrefix)
        .save()

      val eventsCreatedAfterByExternalId = getNumberOfRowsCreated(metricsPrefix, "events")
      assert(eventsCreatedAfterByExternalId == 1)

      val eventsUpdatedAfterByExternalId = getNumberOfRowsUpdated(metricsPrefix, "events")
      assert(eventsUpdatedAfterByExternalId == 1)

      val descriptionsAfterUpdate =
        retryWhile[Array[Row]](
          spark
            .sql(
              s"select description from destinationEvent where source = '$source' and description = 'bar'")
            .collect(),
          rows => rows.length < 1)
      assert(descriptionsAfterUpdate.length == 1)
      assert(descriptionsAfterUpdate.map(_.getString(0)).forall(_ == "bar"))

      val eventsCreatedAfterUpsert = getNumberOfRowsCreated(metricsPrefix, "events")
      assert(eventsCreatedAfterUpsert == 1)

      val id = writeClient.events.retrieveByExternalId(externalId).unsafeRunSync().id
      val eventsToUpdateById = spark
        .sql(s"""
                |select "$source" as source,
                |"bar2" as description,
                |cast(from_unixtime(0) as timestamp) as endTime,
                |${id.toString} as id
                |union
                |select "$source" as source,
                |"bar2" as description,
                |cast(from_unixtime(1) as timestamp) as endTime,
                |${id.toString} as id
     """.stripMargin)

      eventsToUpdateById
        .repartition(1)
        .write
        .format(DefaultSource.sparkFormatString)
        .useOIDCWrite
        .option("type", "events")
        .option("onconflict", "upsert")
        .option("collectMetrics", "true")
        .option("metricsPrefix", metricsPrefix)
        .save()

      val eventsCreatedAfterById = getNumberOfRowsCreated(metricsPrefix, "events")
      assert(eventsCreatedAfterById == 1)

      val eventsUpdatedAfterById = getNumberOfRowsUpdated(metricsPrefix, "events")
      assert(eventsUpdatedAfterById == 2)

      val descriptionsAfterUpdateById =
        retryWhile[Array[Row]](
          spark
            .sql(
              s"select description from destinationEvent where source = '$source' and description = 'bar2'")
            .collect(),
          rows => rows.length < 1)
      assert(descriptionsAfterUpdateById.length == 1)
    } finally {
      try {
        cleanupEvents(source)
      } catch {
        case NonFatal(_) => // ignore
      }
    }
>>>>>>> 9249fc01
  }

  it should "allow upsert in savemode" taggedAs WriteTest in {
    runIOTest(for {
      (_, targetView, _) <- makeDestinationDf()
      metricsPrefix = s"metrics-${shortRandomString()}"
      // Post new events
      _ <- makeEvents(Seq.fill(11)(EventCreate()))
      _ = spark
      .sql(s"""
              |select "foo" as description,
              |least(startTime, endTime) as startTime,
              |greatest(startTime, endTime) as endTime,
              |"$metricsPrefix" as type,
              |subtype,
              |null as assetIds,
              |bigint(0) as id,
              |map("foo", null, "bar", "test") as metadata,
              |"$testSource" as source,
              |concat("$testSource", string(id)) as externalId,
              |null as createdTime,
              |lastUpdatedTime
              |from ${sourceView}
              |limit 10
     """.stripMargin)
<<<<<<< HEAD
    .write
        .format(DefaultSource.sparkFormatString)
    .useOIDCWrite
      .option("type", "events")
    .option("onconflict", "upsert")
    .option("collectMetrics", "true")
    .option("metricsPrefix", metricsPrefix)
    .save()
=======
        .write
        .format(DefaultSource.sparkFormatString)
        .useOIDCWrite
        .option("type", "events")
        .option("onconflict", "upsert")
        .option("collectMetrics", "true")
        .option("metricsPrefix", metricsPrefix)
        .save()

      val eventsCreated = getNumberOfRowsCreated(metricsPrefix, "events")
      assert(eventsCreated == 100)
>>>>>>> 9249fc01

      eventsCreated = getNumberOfRowsCreated(metricsPrefix, "events")
      _ = assert (eventsCreated == 10)
      // Check if post worked
      descriptionsAfterPost <- testReadSql(s"select description, id from ${targetView} where " +
        s"source = " +
        s"'${testSource}' and type = '${metricsPrefix}'", 10)
      _ = assert (descriptionsAfterPost.length == 10)
      _ = assert (descriptionsAfterPost.map(_.getString(0)).forall(_ == "foo"))
      assets <- makeAssetIds(Seq(AssetCreate(name = "asset")))
      // Update events
<<<<<<< HEAD
      updateEventsByIdDf = spark
        .sql(
          s"""
             |select "bar" as description,
             |startTime,
             |endTime,
             |type,
             |subtype,
             |array(${assets.mkString(", ")}) as assetIds,
             |id,
             |metadata,
             |"$testSource" as source,
             |null as externalId,
             |createdTime,
             |lastUpdatedTime
             |from ${targetView}
             |where source = '$testSource' and type='$metricsPrefix'
             |order by id
             |limit 5
  """.stripMargin)
      _ = updateEventsByIdDf.write
        .format(DefaultSource.sparkFormatString)
    .useOIDCWrite
      .option("onconflict", "upsert")
    .option("type", "events")
    .option("collectMetrics", "true")
    .option("metricsPrefix", metricsPrefix)
    .save()

      eventsUpdated = getNumberOfRowsUpdated(metricsPrefix, "events")
      _ = assert (eventsUpdated == 5)

      maxByIdUpdateId = updateEventsByIdDf.agg("id" -> "max").collect().head.getLong(0)
      updateEventsByExternalIdDf = spark
        .sql(
          s"""
             |select "bar" as description,
             |startTime,
             |endTime,
             |type,
             |subtype,
             |array(${assets.mkString(", ")}) as assetIds,
             |id,
             |map("some", null, "metadata", "test") as metadata,
             |"$testSource" as source,
             |externalId,
             |createdTime,
             |lastUpdatedTime
             |from ${targetView}
             |where id > $maxByIdUpdateId and source = '$testSource' and type = '$metricsPrefix'
             |order by id
             |limit 5
  """.stripMargin)
      _ = updateEventsByExternalIdDf.write
        .format(DefaultSource.sparkFormatString)
    .useOIDCWrite
      .option("onconflict", "upsert")
    .option("type", "events")
    .option("collectMetrics", "true")
    .option("metricsPrefix", metricsPrefix)
    .save()
      eventsUpdatedAfterByExternalId = getNumberOfRowsUpdated(metricsPrefix, "events")
      _ = assert (eventsUpdatedAfterByExternalId == 10)
=======
      val updateEventsByIdDf = spark
        .sql(s"""
                |select "bar" as description,
                |startTime,
                |endTime,
                |type,
                |subtype,
                |array(2091657868296883) as assetIds,
                |id,
                |metadata,
                |"$source" as source,
                |null as externalId,
                |createdTime,
                |lastUpdatedTime
                |from destinationEvent
                |where source = '$source'
                |order by id
                |limit 50
        """.stripMargin)
      updateEventsByIdDf.write
        .format(DefaultSource.sparkFormatString)
        .useOIDCWrite
        .option("onconflict", "upsert")
        .option("type", "events")
        .option("collectMetrics", "true")
        .option("metricsPrefix", metricsPrefix)
        .save()

      val eventsUpdated = getNumberOfRowsUpdated(metricsPrefix, "events")
      assert(eventsUpdated == 50)

      val maxByIdUpdateId = updateEventsByIdDf.agg("id" -> "max").collect().head.getLong(0)

      val updateEventsByExternalIdDf = spark
        .sql(s"""
                |select "bar" as description,
                |startTime,
                |endTime,
                |type,
                |subtype,
                |array(2091657868296883) as assetIds,
                |null as id,
                |map("some", null, "metadata", "test") as metadata,
                |"$source" as source,
                |externalId,
                |createdTime,
                |lastUpdatedTime
                |from destinationEvent
                |where id > $maxByIdUpdateId and source = '$source'
                |order by id
                |limit 50
        """.stripMargin)
      updateEventsByExternalIdDf.write
        .format(DefaultSource.sparkFormatString)
        .useOIDCWrite
        .option("onconflict", "upsert")
        .option("type", "events")
        .option("collectMetrics", "true")
        .option("metricsPrefix", metricsPrefix)
        .save()
      val eventsUpdatedAfterByExternalId = getNumberOfRowsUpdated(metricsPrefix, "events")
      assert(eventsUpdatedAfterByExternalId == 100)

>>>>>>> 9249fc01
      // Check if upsert worked
      descriptionsAfterUpdate <- testReadSql(
              s"select description, id from ${targetView} where source = '$testSource' and " +
                s"description = " +
                s"'bar'", 10)
      _ = assert (descriptionsAfterUpdate.length == 10)
      _ = assert (descriptionsAfterUpdate.map(_.getString(0)).forall(_ == "bar"))

      eventsCreatedAfterUpsert = getNumberOfRowsCreated(metricsPrefix, "events")
      _ = assert (eventsCreatedAfterUpsert == 10)
      dfWithCorrectAssetIds <- testReadSql(s"select * from ${targetView} where assetIds = array" +
        s"(${assets.mkString(", ")}) and source = " +
              s"'$testSource'", 10)
      _ = assert (dfWithCorrectAssetIds.length == 10)
    } yield ())
  }

  it should "allow partial updates in savemode" taggedAs WriteTest in {
<<<<<<< HEAD
    runIOTest(for {
      (destinationDf, targetView, metricsPrefix) <- makeDestinationDf()
=======
    val source = s"spark-events-upsert-save-${shortRandomString()}"
    val metricsPrefix = s"events.upsert.partial.${shortRandomString()}"

    try {
      // Cleanup old events
      val dfWithUpdatesAsSource = retryWhile[Array[Row]]({
        cleanupEvents(source)
        spark
          .sql(s"""select description from destinationEvent where source = "$source"""")
          .collect()
      }, df => df.length > 0)
      assert(dfWithUpdatesAsSource.length == 0)

      val destinationDf: DataFrame = spark.read
        .format(DefaultSource.sparkFormatString)
        .useOIDCWrite
        .option("type", "events")
        .option("collectMetrics", "true")
        .option("metricsPrefix", metricsPrefix)
        .load()
      destinationDf.createOrReplaceTempView("destinationEventsUpsertPartial")

>>>>>>> 9249fc01
      // Insert some test data
      _ <- Resource.eval(IO.blocking{ spark.sql(s"""
            |select "foo" as description,
            |least(startTime, endTime) as startTime,
            |greatest(startTime, endTime) as endTime,
            |type,
            |subtype,
            |null as assetIds,
            |bigint(0) as id,
            |map("foo", null, "bar", "test") as metadata,
            |"$testSource" as source,
            |concat("$testSource", string(id)) as externalId,
            |createdTime,
            |lastUpdatedTime,
            |null as dataSetId
            |from ${sourceView}
            |limit 10
""".stripMargin)
    .select(destinationDf.columns.map(col).toIndexedSeq: _ *)
    .write
      .insertInto(targetView)})
      // Check if insert worked
      descriptionsAfterInsert <- testReadSql(
        s"select description, id from ${targetView} " +
          s"where source = '$testSource' and description = 'foo'", 10
      )
      _ = assert (descriptionsAfterInsert.length == 10)
      _ = assert (descriptionsAfterInsert.map(_.getString(0)).forall(_ == "foo"))
      eventsCreatedAfterUpsert = getNumberOfRowsCreated(metricsPrefix, "events")
      _ = assert (eventsCreatedAfterUpsert == 10)
      // Update the data
      descriptionsAfterUpdate <-
        Resource.eval(retryWhileIO[Array[Row]](
          IO.blocking {
            spark
              .sql(
                s"""
                   |select "bar" as description,
                   |id
                   |from ${targetView}
                   |where source = '$testSource'
""".stripMargin)
              .write
              .format(DefaultSource.sparkFormatString)
              .useOIDCWrite
              .option("type", "events")
              .option("onconflict", "update")
              .option("collectMetrics", "true")
              .option("metricsPrefix", metricsPrefix)
              .save()
            spark
              .sql(s"select description from ${targetView} " +
                s"where source = '$testSource' and description = 'bar'")
              .collect()
          },
          df => df.length < 10
        ))
      _ = assert (descriptionsAfterUpdate.length == 10)
      _ = assert (descriptionsAfterUpdate.map(_.getString(0)).forall(_ == "bar"))
      eventsUpdatedAfterUpsert = getNumberOfRowsUpdated(metricsPrefix, "events")
      // Due to retries, this may exceed 10
      _ = assert (eventsUpdatedAfterUpsert >= 10)
      // Trying to update non-existing ids should throw a 400 CdpApiException
      e <- Resource.eval(IO.blocking{ intercept[SparkException] {
        // Update the data
        spark
          .sql(
            s"""
               |select "bar" as description,
               |startTime,
               |endTime,
               |type,
               |subtype,
               |assetIds,
               |bigint(1) as id,
               |metadata,
               |source,
               |"not-existing-id" as externalId,
               |null as createdTime,
               |lastUpdatedTime,
               |null as dataSetId
               |from ${targetView}
               |where source = '$testSource'
               |limit 1
  """.stripMargin)
          .write
          .format(DefaultSource.sparkFormatString)
          .useOIDCWrite
          .option("type", "events")
          .option("onconflict", "update")
          .save()
      }})
      _ = e.getCause shouldBe a[CdpApiException]
      cdpApiException = e.getCause.asInstanceOf[CdpApiException]
      _ = assert(cdpApiException.code == 400)
      eventsCreatedAfterFail = getNumberOfRowsCreated(metricsPrefix, "events")
      _ = assert (eventsCreatedAfterFail == eventsCreatedAfterUpsert)
      eventsUpdatedAfterFail = getNumberOfRowsUpdated(metricsPrefix, "events")
      _ = assert (eventsUpdatedAfterFail == eventsUpdatedAfterUpsert)
    } yield ())
  }

  it should "allow null ids on event update" taggedAs WriteTest in {
    runIOTest(for {
      (destinationDf, targetView, _) <- makeDestinationDf()
      dataset <- makeDatasetId()
      // Post new events
      _ = spark
    .sql(s"""
            |select concat("$testSource", string(id)) as externalId,
            |null as id,
            |'$testSource' as source,
            |startTime,
            |endTime,
            |type,
            |subtype,
            |'foo' as description,
            |map() as metadata,
            |null as assetIds,
            |null as lastUpdatedTime,
            |null as createdTime,
            |${dataset} as dataSetId
            |from ${sourceView}
            |limit 5
 """.stripMargin)
    .select(destinationDf.columns.map(col).toIndexedSeq: _ *)
    .write
      .insertInto(targetView)
      // Check if post worked
      eventsFromTestDf <- testReadSql(s"select * from ${targetView} where source = '$testSource' " +
        s"and" +
        s" description = 'foo' and " +
        s"dataSetId = " +
        s"${dataset}", 5)
      _ = assert(eventsFromTestDf.length == 5)
      // Upsert events
      descriptionsAfterUpdate <- Resource.eval(retryWhileIO[Array[Row]](
        IO.blocking {
          spark
            .sql(
              s"""
                 |select externalId,
                 |'bar' as description
                 |from ${targetView}
                 |where source = '$testSource'
 """.stripMargin)
            .write
            .format(DefaultSource.sparkFormatString)
            .useOIDCWrite
            .option("type", "events")
            .option("onconflict", "update")
            .save()
          spark
            .sql(
              s"select description from ${targetView} where source = '$testSource' and " +
                s"description = " +
                s"'bar'")
            .collect()
        },
        df => df.length < 5
      ))
      _ = assert (descriptionsAfterUpdate.length == 5)
    } yield ())
  }

  it should "fail reasonably when assetIds is a string" taggedAs WriteTest in {
    val error = sparkIntercept {
      // Post new events
      spark
        .sql(s"""
                |select "foo" as description,
                |least(startTime, endTime) as startTime,
                |greatest(startTime, endTime) as endTime,
                |array('test-what-happens-with-a-string') as assetIds,
                |map("foo", null, "bar", "test") as metadata,
                |123 as datasetId
                |from ${sourceView}
                |limit 1
     """.stripMargin)
        .write
        .format(DefaultSource.sparkFormatString)
        .useOIDCWrite
        .option("type", "events")
        .save()

    }
    assert(error.getMessage.contains("Column 'assetIds' was expected to have type Seq[Long], but"))
  }

  it should "allow deletes in savemode" taggedAs WriteTest in {

    runIOTest(for {
      (destinationDf, targetView, _) <- makeDestinationDf()
      // Insert some test data
      _ = spark
    .sql(s"""
            |select "foo" as description,
            |least(startTime, endTime) as startTime,
            |greatest(startTime, endTime) as endTime,
            |type,
            |subtype,
            |null as assetIds,
            |bigint(0) as id,
            |map("foo", null, "bar", "test") as metadata,
            |"$testSource" as source,
            |concat("$testSource", externalId) as externalId,
            |0 as createdTime,
            |lastUpdatedTime,
            |null as dataSetId
            |from ${sourceView}
            |limit 10
""".stripMargin)
    .select(destinationDf.columns.map(col).toIndexedSeq: _ *)
    .write
      .insertInto(targetView)
      // Check if insert worked
<<<<<<< HEAD
      idsAfterInsert <- testReadSql(s"select id from ${targetView} where source = '$testSource'",
        10)
      _ = assert(idsAfterInsert.length == 10)
    } yield ())
=======
      val idsAfterInsert =
        retryWhile[Array[Row]](
          spark
            .sql(s"select id from destinationEvent where source = '$source'")
            .collect(),
          df => df.length < 100)
      assert(idsAfterInsert.length == 100)

      // Delete the data
      val idsAfterDelete =
        retryWhile[Array[Row]](
          {
            spark
              .sql(s"select id from destinationEvent where source = '$source'")
              .write
              .format(DefaultSource.sparkFormatString)
              .useOIDCWrite
              .option("type", "events")
              .option("onconflict", "delete")
              .save()
            spark
              .sql(s"select id from destinationEvent where source = '$source'")
              .collect()
          },
          df => df.length > 0
        )
      assert(idsAfterDelete.length == 0)
    } finally {
      try {
        cleanupEvents(source)
      } catch {
        case NonFatal(_) => // ignore
      }
    }
>>>>>>> 9249fc01
  }

  it should "support ignoring unknown ids in deletes" in {
    runIOTest(for {
      (destinationDf, targetView, _) <- makeDestinationDf()
      // Insert some test data
      _ = spark
        .sql(
          s"""
             |select "foo" as description,
             |least(startTime, endTime) as startTime,
             |greatest(startTime, endTime) as endTime,
             |type,
             |subtype,
             |null as assetIds,
             |bigint(0) as id,
             |map("foo", null, "bar", "test") as metadata,
             |"$testSource" as source,
             |concat("$testSource", string(id)) as externalId,
             |0 as createdTime,
             |lastUpdatedTime,
             |null as dataSetId
             |from ${sourceView}
             |limit 1
      """.stripMargin)
        .select(destinationDf.columns.map(col).toIndexedSeq: _*)
        .write
        .insertInto(targetView)
      // Check if insert worked
      idsAfterInsert <- testReadSql(s"select id from ${targetView} where source = " +
        s"'$testSource'", 1)
      _ = assert(idsAfterInsert.length == 1)
      _ = spark
        .sql("select 123 as id".stripMargin)
        .write
        .format(DefaultSource.sparkFormatString)
        .useOIDCWrite
        .option("type", "events")
        .option("onconflict", "delete")
        .option("ignoreUnknownIds", "true")
        .save()
      // Should throw error if ignoreUnknownIds is false
      e = intercept[SparkException] {
        spark
          .sql("select 123 as id")
          .write
          .format(DefaultSource.sparkFormatString)
          .useOIDCWrite
          .option("type", "events")
          .option("onconflict", "delete")
          .option("ignoreUnknownIds", "false")
          .save()
      }
      _ = e.getCause shouldBe a[CdpApiException]
      cdpApiException = e.getCause.asInstanceOf[CdpApiException]
      _ = assert(cdpApiException.code == 400)
    } yield ())
  }

  it should "support deletes by externalIds" in {
    val randomSuffix = shortRandomString()
    import scala.language.reflectiveCalls
    val mutableClosure = new {var deleteCounter = 0L}
    runIOTest(for {
      (destinationDf, targetView, metricsPrefix) <- makeDestinationDf()
      // Insert some test data
      _ = spark
        .sql(
          s"""
             |select "foo" as description,
             |least(startTime, endTime) as startTime,
             |greatest(startTime, endTime) as endTime,
             |type,
             |subtype,
             |null as assetIds,
             |bigint(0) as id,
             |map("foo", null, "bar", "test") as metadata,
             |"$testSource" as source,
             |concat(string(id), '${randomSuffix}') as externalId,
             |0 as createdTime,
             |lastUpdatedTime,
             |null as dataSetId
             |from ${sourceView}
             |limit 10
     """.stripMargin)
        .select(destinationDf.columns.map(col).toIndexedSeq: _*)
        .write
        .insertInto(targetView)
      // Check if insert worked
      idsAfterInsert <- testReadSql(
        s"select id, externalId from ${targetView} where source = '$testSource'",
        10
      )
      _ = assert(idsAfterInsert.length == 10)
      // Delete the data
      idsAfterDelete <- Resource.eval(
        retryWhileIO[Array[Row]](
          IO.blocking {
            spark
              .sql(s"select externalId from ${targetView} where source = '$testSource'")
              .write
              .format(DefaultSource.sparkFormatString)
              .useOIDCWrite
              .option("type", "events")
              .option("onconflict", "delete")
              .option("collectMetrics", "true")
              .option("metricsPrefix", metricsPrefix)
              .save()
            mutableClosure.deleteCounter += getNumberOfRowsDeleted(metricsPrefix, "events")
            spark
              .sql(s"select externalId from ${targetView} where source = '$testSource'")
              .collect()
          },
          df => df.length > 0
        ))
      _ = assert (idsAfterDelete.isEmpty)
      _ = mutableClosure.deleteCounter should be >= 10L
    } yield ())
  }

  it should "correctly have insert < read and upsert < read schema hierarchy" in {
    val eventInsert = EventsInsertSchema()
    eventInsert.transformInto[EventsReadSchema]

    val eventUpsert = EventsUpsertSchema()
    eventUpsert.into[EventsReadSchema].withFieldComputed(_.id, eu => eu.id.getOrElse(0L))
  }
<<<<<<< HEAD
=======

  def eventDescriptions(source: String): Array[Row] =
    spark
      .sql(s"""select description from destinationEvent where source = "$source"""")
      .collect()

  def cleanupEvents(source: String): Unit =
    spark
      .sql(s"""select * from destinationEvent where source = '$source'""")
      .write
      .format(DefaultSource.sparkFormatString)
      .useOIDCWrite
      .option("type", "events")
      .option("onconflict", "delete")
      .save()

>>>>>>> 9249fc01
}<|MERGE_RESOLUTION|>--- conflicted
+++ resolved
@@ -16,21 +16,11 @@
 import java.time.format.DateTimeFormatter
 import java.util.UUID
 
-<<<<<<< HEAD
 class EventsRelationTest extends FlatSpec with Matchers
   with ParallelTestExecution
   with SparkTest {
   val sourceView = s"sourceEvent_${shortRandomString()}"
   val testSource = s"EventsRelationTest-${shortRandomString()}"
-=======
-class EventsRelationTest extends FlatSpec with Matchers with ParallelTestExecution with SparkTest {
-  val destinationDf: DataFrame = spark.read
-    .format(DefaultSource.sparkFormatString)
-    .useOIDCWrite
-    .option("type", "events")
-    .load()
-  destinationDf.createOrReplaceTempView("destinationEvent")
->>>>>>> 9249fc01
 
   val sourceDf: DataFrame = spark.read
     .format(DefaultSource.sparkFormatString)
@@ -172,7 +162,6 @@
     test.use(_ => IO.unit).unsafeRunSync()(cats.effect.unsafe.implicits.global)
 
   "EventsRelation" should "allow simple reads" taggedAs WriteTest in {
-<<<<<<< HEAD
     runIOTest(for {
       events <- makeEvents(Seq.fill(30)(EventCreate()))
       _ = assert(events.length > 20)
@@ -192,20 +181,6 @@
         .collect()}, _.length < 20))
       _ = assert(res.length >= 20)
     } yield ())
-=======
-    val df = spark.read
-      .format(DefaultSource.sparkFormatString)
-      .useOIDCWrite
-      .option("type", "events")
-      .option("limitPerPartition", "100")
-      .option("partitions", "10")
-      .load()
-    df.createTempView("events")
-    val res = spark.sqlContext
-      .sql("select * from events")
-      .collect()
-    assert(res.length == 1000)
->>>>>>> 9249fc01
   }
 
 
@@ -592,7 +567,6 @@
     } yield ())
   }
 
-<<<<<<< HEAD
   it should "handle pushdown on eventId or something else" taggedAs WriteTest in {
     runIOTest(for {
       events <- makeEvents(Seq(
@@ -606,23 +580,6 @@
         e => e.`type`.contains("maintenance") || e.id == events.head.id
       )(events)
     } yield ())
-=======
-    val df = spark.read
-      .format(DefaultSource.sparkFormatString)
-      .useOIDCWrite
-      .option("type", "events")
-      .option("collectMetrics", "true")
-      .option("metricsPrefix", metricsPrefix)
-      .load()
-      .where(
-        s"((type = 'maintenance' or type = 'upgrade') " +
-          s"and subtype in('manual', 'automatic')) " +
-          s"or (type = 'maintenance' and subtype = 'manual') " +
-          s"or (type = 'upgrade') and source = 'something'")
-    assert(df.count() == 4)
-    val eventsRead = getNumberOfRowsRead(metricsPrefix, "events")
-    assert(eventsRead == 4)
->>>>>>> 9249fc01
   }
 
   private def makeDestinationDf(): Resource[IO, (DataFrame, String, String)] = {
@@ -687,25 +644,9 @@
   }
 
   it should "support upserts" taggedAs WriteTest in {
-<<<<<<< HEAD
     runIOTest(for {
       (destinationDf, targetView, metricsPrefix) <- makeDestinationDf()
       _ <- makeEvents(Seq.fill(10)(EventCreate()))
-=======
-    val metricsPrefix = s"upsert.event.insertInto.${shortRandomString()}"
-    val source = "spark-events-test-upsert" + shortRandomString()
-
-    try {
-      val destinationDf: DataFrame = spark.read
-        .format(DefaultSource.sparkFormatString)
-        .useOIDCWrite
-        .option("type", "events")
-        .option("collectMetrics", "true")
-        .option("metricsPrefix", metricsPrefix)
-        .load()
-      destinationDf.createOrReplaceTempView("destinationEventUpsert")
-
->>>>>>> 9249fc01
       // Post new events
       _ = spark.sql(s"""
             |select "bar" as description,
@@ -778,7 +719,6 @@
 
   it should "allow empty metadata updates" taggedAs WriteTest in {
     val externalId1 = UUID.randomUUID.toString
-<<<<<<< HEAD
     runIOTest(for {
       _ <- makeEvents(Seq(EventCreate(externalId = Some(externalId1), metadata = Some(Map("test1"
         -> "test1")))))
@@ -788,20 +728,6 @@
       _ = wdf.write
         .format(DefaultSource.sparkFormatString)
     .useOIDCWrite
-=======
-
-    writeClient.events
-      .create(Seq(EventCreate(externalId = Some(externalId1), metadata = Some(Map("test1" -> "test1")))))
-      .unsafeRunSync()
-    writeClient.events.retrieveByExternalId(externalId1).unsafeRunSync().metadata shouldBe Some(
-      Map("test1" -> "test1"))
-
-    val wdf = spark.sql(s"select '$externalId1' as externalId, map() as metadata")
-
-    wdf.write
-      .format(DefaultSource.sparkFormatString)
-      .useOIDCWrite
->>>>>>> 9249fc01
       .option("type", "events")
     .option("onconflict", "upsert")
     .save()
@@ -817,7 +743,6 @@
       assets <- makeAssetIds(Seq(AssetCreate(name = "asset")))
       _ <- makeEvents(Seq.fill(10)(EventCreate()))
       // Test inserts
-<<<<<<< HEAD
       df <- Resource.eval(retryWhileIO[DataFrame](
         IO.blocking{ spark.sql(s"""
            |select "foo" as description,
@@ -849,43 +774,6 @@
       _ = df.createOrReplaceTempView(targetView2)
       dfWithSourceInsertTest <- testReadSql(s"select * from ${targetView2} where source = '$testSource'", 10)
       _ = assert(dfWithSourceInsertTest.length == 10)
-=======
-      val df = spark
-        .sql(s"""
-                |select "foo" as description,
-                |least(startTime, endTime) as startTime,
-                |greatest(startTime, endTime) as endTime,
-                |null as type,
-                |null as subtype,
-                |array(8031965690878131) as assetIds,
-                |null as id,
-                |map("foo", null, "bar", "test") as metadata,
-                |"$source" as source,
-                |concat("$source", string(id)) as externalId,
-                |createdTime,
-                |lastUpdatedTime
-                |from sourceEvent
-                |limit 100
-     """.stripMargin)
-
-      df.write
-        .format(DefaultSource.sparkFormatString)
-        .useOIDCWrite
-        .option("type", "events")
-        .option("collectMetrics", "true")
-        .option("metricsPrefix", metricsPrefix)
-        .save()
-
-      val eventsCreated = getNumberOfRowsCreated(metricsPrefix, "events")
-      assert(eventsCreated == 100)
-
-      val dfWithSourceInsertTest = retryWhile[Array[Row]](
-        spark.sql(s"select * from destinationEvent where source = '$source'").collect(),
-        df => df.length < 100
-      )
-      assert(dfWithSourceInsertTest.length == 100)
-
->>>>>>> 9249fc01
       // Trying to insert existing rows should throw a CdpApiException
       e = intercept[SparkException] {
         df.write
@@ -902,39 +790,6 @@
     } yield ())
   }
 
-<<<<<<< HEAD
-=======
-  it should "allow NULL updates in savemode" taggedAs WriteTest in forAll(updateAndUpsert) {
-    updateMode =>
-      val source = s"spark-events-update-null-${shortRandomString()}"
-      val metricsPrefix = s"updatenull.event.${shortRandomString()}"
-
-      try {
-        // Insert test event
-        val df = spark
-          .sql(s"""
-                |select "foo" as description,
-                |cast(from_unixtime(10) as timestamp) as startTime,
-                |cast(from_unixtime(20) as timestamp) as endTime,
-                |"test-type" as type,
-                |"test-type" as subtype,
-                |array(8031965690878131) as assetIds,
-                |"$source" as source,
-                |"$source-id" as externalId
-     """.stripMargin)
-
-        df.write
-          .format(DefaultSource.sparkFormatString)
-          .useOIDCWrite
-          .option("type", "events")
-          .option("collectMetrics", "true")
-          .option("metricsPrefix", metricsPrefix)
-          .option("onconflict", "abort")
-          .save()
->>>>>>> 9249fc01
-
-
-<<<<<<< HEAD
   it should "allow NULL updates in savemode" taggedAs WriteTest in forAll(updateAndUpsert) {
     updateMode => runIOTest(for {
       (_, targetView, metricsPrefix) <- makeDestinationDf()
@@ -1003,27 +858,6 @@
       _ = updatedEvent.`type` shouldBe Some("test-type")
       _ = updatedEvent.subtype shouldBe None
     } yield ())
-=======
-        spark
-          .sql(s"""
-                |select "foo-$source" as description,
-                |NULL as endTime,
-                |NULL as subtype,
-                |"$source" as source,
-                |${insertTest.head.getAs[Long]("id")} as id,
-                |NULL as externalId
-     """.stripMargin)
-          .write
-          .format(DefaultSource.sparkFormatString)
-          .useOIDCWrite
-          .option("type", "events")
-          .option("collectMetrics", "true")
-          .option("metricsPrefix", metricsPrefix)
-          .option("ignoreNullFields", "false")
-          .option("onconflict", updateMode)
-          .save()
->>>>>>> 9249fc01
-
   }
 
   it should "allow duplicated ids and external ids when using upsert in savemode" in {
@@ -1031,7 +865,6 @@
       (_, targetView, metricsPrefix) <- makeDestinationDf()
       externalId = shortRandomString()
       // Post new events
-<<<<<<< HEAD
       eventsToCreate = spark
         .sql(
           s"""
@@ -1054,29 +887,6 @@
     .option("collectMetrics", "true")
     .option("metricsPrefix", metricsPrefix)
     .save()
-=======
-      val eventsToCreate = spark
-        .sql(s"""
-                |select "$source" as source,
-                |cast(from_unixtime(0) as timestamp) as startTime,
-                |"$externalId" as externalId
-                |union
-                |select "$source" as source,
-                |cast(from_unixtime(1) as timestamp) as startTime,
-                |"$externalId" as externalId
-     """.stripMargin)
-
-      eventsToCreate
-        .repartition(1)
-        .write
-        .format(DefaultSource.sparkFormatString)
-        .useOIDCWrite
-        .option("type", "events")
-        .option("onconflict", "upsert")
-        .option("collectMetrics", "true")
-        .option("metricsPrefix", metricsPrefix)
-        .save()
->>>>>>> 9249fc01
 
       eventsCreated = getNumberOfRowsCreated(metricsPrefix, "events")
       _ = assert (eventsCreated == 1)
@@ -1085,7 +895,6 @@
 
       // We need to add endTime as well, otherwise Spark is clever enough to remove duplicates
       // on its own, it seems.
-<<<<<<< HEAD
       eventsToUpdate = spark
         .sql(
           s"""
@@ -1166,97 +975,6 @@
           s"'bar2'", 1)
       _ = assert(descriptionsAfterUpdateById.length == 1)
     } yield ())
-=======
-      val eventsToUpdate = spark
-        .sql(s"""
-                |select "$source" as source,
-                |"bar" as description,
-                |cast(from_unixtime(0) as timestamp) as endTime,
-                |"$externalId" as externalId
-                |union
-                |select "$source" as source,
-                |"bar" as description,
-                |cast(from_unixtime(1) as timestamp) as endTime,
-                |"$externalId" as externalId
-     """.stripMargin)
-
-      eventsToUpdate
-        .repartition(1)
-        .write
-        .format(DefaultSource.sparkFormatString)
-        .useOIDCWrite
-        .option("type", "events")
-        .option("onconflict", "upsert")
-        .option("collectMetrics", "true")
-        .option("metricsPrefix", metricsPrefix)
-        .save()
-
-      val eventsCreatedAfterByExternalId = getNumberOfRowsCreated(metricsPrefix, "events")
-      assert(eventsCreatedAfterByExternalId == 1)
-
-      val eventsUpdatedAfterByExternalId = getNumberOfRowsUpdated(metricsPrefix, "events")
-      assert(eventsUpdatedAfterByExternalId == 1)
-
-      val descriptionsAfterUpdate =
-        retryWhile[Array[Row]](
-          spark
-            .sql(
-              s"select description from destinationEvent where source = '$source' and description = 'bar'")
-            .collect(),
-          rows => rows.length < 1)
-      assert(descriptionsAfterUpdate.length == 1)
-      assert(descriptionsAfterUpdate.map(_.getString(0)).forall(_ == "bar"))
-
-      val eventsCreatedAfterUpsert = getNumberOfRowsCreated(metricsPrefix, "events")
-      assert(eventsCreatedAfterUpsert == 1)
-
-      val id = writeClient.events.retrieveByExternalId(externalId).unsafeRunSync().id
-      val eventsToUpdateById = spark
-        .sql(s"""
-                |select "$source" as source,
-                |"bar2" as description,
-                |cast(from_unixtime(0) as timestamp) as endTime,
-                |${id.toString} as id
-                |union
-                |select "$source" as source,
-                |"bar2" as description,
-                |cast(from_unixtime(1) as timestamp) as endTime,
-                |${id.toString} as id
-     """.stripMargin)
-
-      eventsToUpdateById
-        .repartition(1)
-        .write
-        .format(DefaultSource.sparkFormatString)
-        .useOIDCWrite
-        .option("type", "events")
-        .option("onconflict", "upsert")
-        .option("collectMetrics", "true")
-        .option("metricsPrefix", metricsPrefix)
-        .save()
-
-      val eventsCreatedAfterById = getNumberOfRowsCreated(metricsPrefix, "events")
-      assert(eventsCreatedAfterById == 1)
-
-      val eventsUpdatedAfterById = getNumberOfRowsUpdated(metricsPrefix, "events")
-      assert(eventsUpdatedAfterById == 2)
-
-      val descriptionsAfterUpdateById =
-        retryWhile[Array[Row]](
-          spark
-            .sql(
-              s"select description from destinationEvent where source = '$source' and description = 'bar2'")
-            .collect(),
-          rows => rows.length < 1)
-      assert(descriptionsAfterUpdateById.length == 1)
-    } finally {
-      try {
-        cleanupEvents(source)
-      } catch {
-        case NonFatal(_) => // ignore
-      }
-    }
->>>>>>> 9249fc01
   }
 
   it should "allow upsert in savemode" taggedAs WriteTest in {
@@ -1282,7 +1000,6 @@
               |from ${sourceView}
               |limit 10
      """.stripMargin)
-<<<<<<< HEAD
     .write
         .format(DefaultSource.sparkFormatString)
     .useOIDCWrite
@@ -1291,19 +1008,6 @@
     .option("collectMetrics", "true")
     .option("metricsPrefix", metricsPrefix)
     .save()
-=======
-        .write
-        .format(DefaultSource.sparkFormatString)
-        .useOIDCWrite
-        .option("type", "events")
-        .option("onconflict", "upsert")
-        .option("collectMetrics", "true")
-        .option("metricsPrefix", metricsPrefix)
-        .save()
-
-      val eventsCreated = getNumberOfRowsCreated(metricsPrefix, "events")
-      assert(eventsCreated == 100)
->>>>>>> 9249fc01
 
       eventsCreated = getNumberOfRowsCreated(metricsPrefix, "events")
       _ = assert (eventsCreated == 10)
@@ -1315,7 +1019,6 @@
       _ = assert (descriptionsAfterPost.map(_.getString(0)).forall(_ == "foo"))
       assets <- makeAssetIds(Seq(AssetCreate(name = "asset")))
       // Update events
-<<<<<<< HEAD
       updateEventsByIdDf = spark
         .sql(
           s"""
@@ -1379,71 +1082,6 @@
     .save()
       eventsUpdatedAfterByExternalId = getNumberOfRowsUpdated(metricsPrefix, "events")
       _ = assert (eventsUpdatedAfterByExternalId == 10)
-=======
-      val updateEventsByIdDf = spark
-        .sql(s"""
-                |select "bar" as description,
-                |startTime,
-                |endTime,
-                |type,
-                |subtype,
-                |array(2091657868296883) as assetIds,
-                |id,
-                |metadata,
-                |"$source" as source,
-                |null as externalId,
-                |createdTime,
-                |lastUpdatedTime
-                |from destinationEvent
-                |where source = '$source'
-                |order by id
-                |limit 50
-        """.stripMargin)
-      updateEventsByIdDf.write
-        .format(DefaultSource.sparkFormatString)
-        .useOIDCWrite
-        .option("onconflict", "upsert")
-        .option("type", "events")
-        .option("collectMetrics", "true")
-        .option("metricsPrefix", metricsPrefix)
-        .save()
-
-      val eventsUpdated = getNumberOfRowsUpdated(metricsPrefix, "events")
-      assert(eventsUpdated == 50)
-
-      val maxByIdUpdateId = updateEventsByIdDf.agg("id" -> "max").collect().head.getLong(0)
-
-      val updateEventsByExternalIdDf = spark
-        .sql(s"""
-                |select "bar" as description,
-                |startTime,
-                |endTime,
-                |type,
-                |subtype,
-                |array(2091657868296883) as assetIds,
-                |null as id,
-                |map("some", null, "metadata", "test") as metadata,
-                |"$source" as source,
-                |externalId,
-                |createdTime,
-                |lastUpdatedTime
-                |from destinationEvent
-                |where id > $maxByIdUpdateId and source = '$source'
-                |order by id
-                |limit 50
-        """.stripMargin)
-      updateEventsByExternalIdDf.write
-        .format(DefaultSource.sparkFormatString)
-        .useOIDCWrite
-        .option("onconflict", "upsert")
-        .option("type", "events")
-        .option("collectMetrics", "true")
-        .option("metricsPrefix", metricsPrefix)
-        .save()
-      val eventsUpdatedAfterByExternalId = getNumberOfRowsUpdated(metricsPrefix, "events")
-      assert(eventsUpdatedAfterByExternalId == 100)
-
->>>>>>> 9249fc01
       // Check if upsert worked
       descriptionsAfterUpdate <- testReadSql(
               s"select description, id from ${targetView} where source = '$testSource' and " +
@@ -1462,33 +1100,8 @@
   }
 
   it should "allow partial updates in savemode" taggedAs WriteTest in {
-<<<<<<< HEAD
     runIOTest(for {
       (destinationDf, targetView, metricsPrefix) <- makeDestinationDf()
-=======
-    val source = s"spark-events-upsert-save-${shortRandomString()}"
-    val metricsPrefix = s"events.upsert.partial.${shortRandomString()}"
-
-    try {
-      // Cleanup old events
-      val dfWithUpdatesAsSource = retryWhile[Array[Row]]({
-        cleanupEvents(source)
-        spark
-          .sql(s"""select description from destinationEvent where source = "$source"""")
-          .collect()
-      }, df => df.length > 0)
-      assert(dfWithUpdatesAsSource.length == 0)
-
-      val destinationDf: DataFrame = spark.read
-        .format(DefaultSource.sparkFormatString)
-        .useOIDCWrite
-        .option("type", "events")
-        .option("collectMetrics", "true")
-        .option("metricsPrefix", metricsPrefix)
-        .load()
-      destinationDf.createOrReplaceTempView("destinationEventsUpsertPartial")
-
->>>>>>> 9249fc01
       // Insert some test data
       _ <- Resource.eval(IO.blocking{ spark.sql(s"""
             |select "foo" as description,
@@ -1705,47 +1318,10 @@
     .write
       .insertInto(targetView)
       // Check if insert worked
-<<<<<<< HEAD
       idsAfterInsert <- testReadSql(s"select id from ${targetView} where source = '$testSource'",
         10)
       _ = assert(idsAfterInsert.length == 10)
     } yield ())
-=======
-      val idsAfterInsert =
-        retryWhile[Array[Row]](
-          spark
-            .sql(s"select id from destinationEvent where source = '$source'")
-            .collect(),
-          df => df.length < 100)
-      assert(idsAfterInsert.length == 100)
-
-      // Delete the data
-      val idsAfterDelete =
-        retryWhile[Array[Row]](
-          {
-            spark
-              .sql(s"select id from destinationEvent where source = '$source'")
-              .write
-              .format(DefaultSource.sparkFormatString)
-              .useOIDCWrite
-              .option("type", "events")
-              .option("onconflict", "delete")
-              .save()
-            spark
-              .sql(s"select id from destinationEvent where source = '$source'")
-              .collect()
-          },
-          df => df.length > 0
-        )
-      assert(idsAfterDelete.length == 0)
-    } finally {
-      try {
-        cleanupEvents(source)
-      } catch {
-        case NonFatal(_) => // ignore
-      }
-    }
->>>>>>> 9249fc01
   }
 
   it should "support ignoring unknown ids in deletes" in {
@@ -1873,23 +1449,4 @@
     val eventUpsert = EventsUpsertSchema()
     eventUpsert.into[EventsReadSchema].withFieldComputed(_.id, eu => eu.id.getOrElse(0L))
   }
-<<<<<<< HEAD
-=======
-
-  def eventDescriptions(source: String): Array[Row] =
-    spark
-      .sql(s"""select description from destinationEvent where source = "$source"""")
-      .collect()
-
-  def cleanupEvents(source: String): Unit =
-    spark
-      .sql(s"""select * from destinationEvent where source = '$source'""")
-      .write
-      .format(DefaultSource.sparkFormatString)
-      .useOIDCWrite
-      .option("type", "events")
-      .option("onconflict", "delete")
-      .save()
-
->>>>>>> 9249fc01
 }