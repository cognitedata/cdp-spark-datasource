--- conflicted
+++ resolved
@@ -1,10 +1,6 @@
 {
   "lockVersion" : 1,
-<<<<<<< HEAD
-  "timestamp" : "2024-10-28T11:11:58.870032Z",
-=======
-  "timestamp" : "2024-10-21T11:51:07.739916636Z",
->>>>>>> 615c4e82
+  "timestamp" : "2024-10-28T13:18:46.304382Z",
   "configurations" : [
     "compile",
     "optional",
@@ -49,22 +45,6 @@
       ]
     },
     {
-      "org" : "co.fs2",
-      "name" : "fs2-reactive-streams_2.13",
-      "version" : "3.2.7",
-      "artifacts" : [
-        {
-          "name" : "fs2-reactive-streams_2.13.jar",
-          "hash" : "sha1:3a05da2c76346ef71bf296d1c75ca585859f3d57"
-        }
-      ],
-      "configurations" : [
-        "compile",
-        "runtime",
-        "test"
-      ]
-    },
-    {
       "org" : "com.chuusai",
       "name" : "shapeless_2.13",
       "version" : "2.3.12",
@@ -98,19 +78,11 @@
     {
       "org" : "com.cognite",
       "name" : "cognite-sdk-scala_2.13",
-<<<<<<< HEAD
       "version" : "2.30.859",
       "artifacts" : [
         {
           "name" : "cognite-sdk-scala_2.13.jar",
           "hash" : "sha1:e9a29cc0bf0253d88e67959155ad798a54075b23"
-=======
-      "version" : "2.30.856",
-      "artifacts" : [
-        {
-          "name" : "cognite-sdk-scala_2.13.jar",
-          "hash" : "sha1:22396021f29c64529dd1be4ad9112120accfc3e3"
->>>>>>> 615c4e82
         }
       ],
       "configurations" : [
@@ -354,22 +326,6 @@
     },
     {
       "org" : "com.softwaremill.sttp.client3",
-      "name" : "async-http-client-backend-fs2_2.13",
-      "version" : "3.5.2",
-      "artifacts" : [
-        {
-          "name" : "async-http-client-backend-fs2_2.13.jar",
-          "hash" : "sha1:c33cbc7d6041eaf794cc5a5c7deaa480902571da"
-        }
-      ],
-      "configurations" : [
-        "compile",
-        "runtime",
-        "test"
-      ]
-    },
-    {
-      "org" : "com.softwaremill.sttp.client3",
       "name" : "async-http-client-backend_2.13",
       "version" : "3.5.2",
       "artifacts" : [
@@ -436,22 +392,6 @@
     },
     {
       "org" : "com.softwaremill.sttp.client3",
-      "name" : "fs2_2.13",
-      "version" : "3.5.2",
-      "artifacts" : [
-        {
-          "name" : "fs2_2.13.jar",
-          "hash" : "sha1:f169cced1665841097e00fe43e34f206fc854d8f"
-        }
-      ],
-      "configurations" : [
-        "compile",
-        "runtime",
-        "test"
-      ]
-    },
-    {
-      "org" : "com.softwaremill.sttp.client3",
       "name" : "json-common_2.13",
       "version" : "3.5.2",
       "artifacts" : [
@@ -503,22 +443,6 @@
     },
     {
       "org" : "com.softwaremill.sttp.shared",
-      "name" : "fs2_2.13",
-      "version" : "1.3.4",
-      "artifacts" : [
-        {
-          "name" : "fs2_2.13.jar",
-          "hash" : "sha1:242af688949c9e2469df3e2ac5628dec24e761c0"
-        }
-      ],
-      "configurations" : [
-        "compile",
-        "runtime",
-        "test"
-      ]
-    },
-    {
-      "org" : "com.softwaremill.sttp.shared",
       "name" : "ws_2.13",
       "version" : "1.3.4",
       "artifacts" : [
@@ -897,22 +821,6 @@
     {
       "org" : "io.netty",
       "name" : "netty-buffer",
-      "version" : "4.1.60.Final",
-      "artifacts" : [
-        {
-          "name" : "netty-buffer.jar",
-          "hash" : "sha1:9d213d090deeca2541ad6827eb3345bcd6e1e701"
-        }
-      ],
-      "configurations" : [
-        "compile",
-        "runtime",
-        "test"
-      ]
-    },
-    {
-      "org" : "io.netty",
-      "name" : "netty-buffer",
       "version" : "4.1.74.Final",
       "artifacts" : [
         {
@@ -1019,22 +927,6 @@
     {
       "org" : "io.netty",
       "name" : "netty-handler",
-      "version" : "4.1.60.Final",
-      "artifacts" : [
-        {
-          "name" : "netty-handler.jar",
-          "hash" : "sha1:14e28bab0173be10c9631a85069636a0d0221dfe"
-        }
-      ],
-      "configurations" : [
-        "compile",
-        "runtime",
-        "test"
-      ]
-    },
-    {
-      "org" : "io.netty",
-      "name" : "netty-handler",
       "version" : "4.1.74.Final",
       "artifacts" : [
         {
