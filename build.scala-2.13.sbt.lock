{
  "lockVersion" : 1,
<<<<<<< HEAD
  "timestamp" : "2024-05-23T11:39:24.534804Z",
=======
  "timestamp" : "2024-06-11T15:18:35.554596943Z",
>>>>>>> 85a07f9f
  "configurations" : [
    "compile",
    "optional",
    "provided",
    "runtime",
    "scalafix",
    "test"
  ],
  "dependencies" : [
    {
      "org" : "co.fs2",
      "name" : "fs2-core_2.13",
      "version" : "3.6.1",
      "artifacts" : [
        {
          "name" : "fs2-core_2.13.jar",
          "hash" : "sha1:507ac3d526d841c5857c394a841c54a92ca497fc"
        }
      ],
      "configurations" : [
        "compile",
        "provided",
        "runtime",
        "test"
      ]
    },
    {
      "org" : "co.fs2",
      "name" : "fs2-io_2.13",
      "version" : "3.6.1",
      "artifacts" : [
        {
          "name" : "fs2-io_2.13.jar",
          "hash" : "sha1:4eebbfcb60cd66782d3ed07280f8ad7d014cd20b"
        }
      ],
      "configurations" : [
        "compile",
        "provided",
        "runtime",
        "test"
      ]
    },
    {
      "org" : "com.chuusai",
      "name" : "shapeless_2.13",
      "version" : "2.3.10",
      "artifacts" : [
        {
          "name" : "shapeless_2.13.jar",
          "hash" : "sha1:3feda6c411178b4a94180546fad927f66919d765"
        }
      ],
      "configurations" : [
        "compile",
        "provided",
        "runtime",
        "test"
      ]
    },
    {
      "org" : "com.clearspring.analytics",
      "name" : "stream",
      "version" : "2.9.6",
      "artifacts" : [
        {
          "name" : "stream.jar",
          "hash" : "sha1:f9c235bdf6681756b8d4b5429f6e7217597c37ef"
        }
      ],
      "configurations" : [
        "provided"
      ]
    },
    {
      "org" : "com.cognite",
      "name" : "cognite-sdk-scala_2.13",
      "version" : "2.22.799",
      "artifacts" : [
        {
          "name" : "cognite-sdk-scala_2.13.jar",
          "hash" : "sha1:79a279e7b6f02705ac6fdb6a58d163b13c8b654b"
        }
      ],
      "configurations" : [
        "compile",
        "provided",
        "runtime",
        "test"
      ]
    },
    {
      "org" : "com.comcast",
      "name" : "ip4s-core_2.13",
      "version" : "3.2.0",
      "artifacts" : [
        {
          "name" : "ip4s-core_2.13.jar",
          "hash" : "sha1:c3b87f772bd3ad888b3fe0f531ec08c3678bb475"
        }
      ],
      "configurations" : [
        "compile",
        "provided",
        "runtime",
        "test"
      ]
    },
    {
      "org" : "com.esotericsoftware",
      "name" : "kryo-shaded",
      "version" : "4.0.2",
      "artifacts" : [
        {
          "name" : "kryo-shaded.jar",
          "hash" : "sha1:e8c89779f93091aa9cb895093402b5d15065bf88"
        }
      ],
      "configurations" : [
        "provided"
      ]
    },
    {
      "org" : "com.esotericsoftware",
      "name" : "minlog",
      "version" : "1.3.0",
      "artifacts" : [
        {
          "name" : "minlog.jar",
          "hash" : "sha1:ff07b5f1b01d2f92bb00a337f9a94873712f0827"
        }
      ],
      "configurations" : [
        "provided"
      ]
    },
    {
      "org" : "com.fasterxml.jackson.core",
      "name" : "jackson-annotations",
      "version" : "2.13.4",
      "artifacts" : [
        {
          "name" : "jackson-annotations.jar",
          "hash" : "sha1:858c6cc78e1f08a885b1613e1d817c829df70a6e"
        }
      ],
      "configurations" : [
        "provided"
      ]
    },
    {
      "org" : "com.fasterxml.jackson.core",
      "name" : "jackson-core",
      "version" : "2.13.4",
      "artifacts" : [
        {
          "name" : "jackson-core.jar",
          "hash" : "sha1:0cf934c681294b97ef6d80082faeefbe1edadf56"
        }
      ],
      "configurations" : [
        "provided"
      ]
    },
    {
      "org" : "com.fasterxml.jackson.core",
      "name" : "jackson-databind",
      "version" : "2.13.4.2",
      "artifacts" : [
        {
          "name" : "jackson-databind.jar",
          "hash" : "sha1:325c06bdfeb628cfb80ebaaf1a26cc1eb558a585"
        }
      ],
      "configurations" : [
        "provided"
      ]
    },
    {
      "org" : "com.fasterxml.jackson.module",
      "name" : "jackson-module-scala_2.13",
      "version" : "2.13.4",
      "artifacts" : [
        {
          "name" : "jackson-module-scala_2.13.jar",
          "hash" : "sha1:681fa6087e63b47ec8e79923309f2d648170ef1a"
        }
      ],
      "configurations" : [
        "provided"
      ]
    },
    {
      "org" : "com.github.luben",
      "name" : "zstd-jni",
      "version" : "1.5.2-1",
      "artifacts" : [
        {
          "name" : "zstd-jni.jar",
          "hash" : "sha1:fad786abc1d1b81570e8d9a2fc8a1ef479bc27b6"
        }
      ],
      "configurations" : [
        "provided"
      ]
    },
    {
      "org" : "com.google.code.findbugs",
      "name" : "jsr305",
      "version" : "3.0.2",
      "artifacts" : [
        {
          "name" : "jsr305.jar",
          "hash" : "sha1:25ea2e8b0c338a877313bd4672d3fe056ea78f0d"
        }
      ],
      "configurations" : [
        "provided"
      ]
    },
    {
      "org" : "com.google.code.gson",
      "name" : "gson",
      "version" : "2.8.6",
      "artifacts" : [
        {
          "name" : "gson.jar",
          "hash" : "sha1:9180733b7df8542621dc12e21e87557e8c99b8cb"
        }
      ],
      "configurations" : [
        "provided"
      ]
    },
    {
      "org" : "com.google.crypto.tink",
      "name" : "tink",
      "version" : "1.6.1",
      "artifacts" : [
        {
          "name" : "tink.jar",
          "hash" : "sha1:4aabcbc2056fda95242c24758842cfcd06ee921c"
        }
      ],
      "configurations" : [
        "provided"
      ]
    },
    {
      "org" : "com.google.flatbuffers",
      "name" : "flatbuffers-java",
      "version" : "1.12.0",
      "artifacts" : [
        {
          "name" : "flatbuffers-java.jar",
          "hash" : "sha1:8201cc7b511177a37071249e891f2f2fea4b32e9"
        }
      ],
      "configurations" : [
        "provided"
      ]
    },
    {
      "org" : "com.google.guava",
      "name" : "guava",
      "version" : "16.0.1",
      "artifacts" : [
        {
          "name" : "guava.jar",
          "hash" : "sha1:5fa98cd1a63c99a44dd8d3b77e4762b066a5d0c5"
        }
      ],
      "configurations" : [
        "provided"
      ]
    },
    {
      "org" : "com.google.protobuf",
      "name" : "protobuf-java",
      "version" : "3.25.1",
      "artifacts" : [
        {
          "name" : "protobuf-java.jar",
          "hash" : "sha1:2933a5c3f022456d8842323fe0d7fb2d25a7e3c7"
        }
      ],
      "configurations" : [
        "compile",
        "provided",
        "runtime",
        "test"
      ]
    },
    {
      "org" : "com.ning",
      "name" : "compress-lzf",
      "version" : "1.1",
      "artifacts" : [
        {
          "name" : "compress-lzf.jar",
          "hash" : "sha1:8b032855645cb04dd2670781bb35b50a4aceb3f1"
        }
      ],
      "configurations" : [
        "provided"
      ]
    },
    {
      "org" : "com.softwaremill.sttp.client3",
      "name" : "async-http-client-backend-cats_2.13",
      "version" : "3.5.2",
      "artifacts" : [
        {
          "name" : "async-http-client-backend-cats_2.13.jar",
          "hash" : "sha1:de5a144cbc65590655124a03122e531921ee4b59"
        }
      ],
      "configurations" : [
        "compile",
        "runtime",
        "test"
      ]
    },
    {
      "org" : "com.softwaremill.sttp.client3",
      "name" : "async-http-client-backend_2.13",
      "version" : "3.5.2",
      "artifacts" : [
        {
          "name" : "async-http-client-backend_2.13.jar",
          "hash" : "sha1:88cbf4ffda294827e176a407e1f9b27f2ad5beb6"
        }
      ],
      "configurations" : [
        "compile",
        "runtime",
        "test"
      ]
    },
    {
      "org" : "com.softwaremill.sttp.client3",
      "name" : "cats_2.13",
      "version" : "3.5.2",
      "artifacts" : [
        {
          "name" : "cats_2.13.jar",
          "hash" : "sha1:d19b881660ae9876681a5f30b43e53ee97847ff4"
        }
      ],
      "configurations" : [
        "compile",
        "runtime",
        "test"
      ]
    },
    {
      "org" : "com.softwaremill.sttp.client3",
      "name" : "circe_2.13",
      "version" : "3.5.2",
      "artifacts" : [
        {
          "name" : "circe_2.13.jar",
          "hash" : "sha1:235cd40423f2e97bbcb250234f8991f34d98ad0e"
        }
      ],
      "configurations" : [
        "compile",
        "provided",
        "runtime",
        "test"
      ]
    },
    {
      "org" : "com.softwaremill.sttp.client3",
      "name" : "core_2.13",
      "version" : "3.5.2",
      "artifacts" : [
        {
          "name" : "core_2.13.jar",
          "hash" : "sha1:c40e81feaafdec5f8d1861a9298d9c4dd755d25e"
        }
      ],
      "configurations" : [
        "compile",
        "provided",
        "runtime",
        "test"
      ]
    },
    {
      "org" : "com.softwaremill.sttp.client3",
      "name" : "json-common_2.13",
      "version" : "3.5.2",
      "artifacts" : [
        {
          "name" : "json-common_2.13.jar",
          "hash" : "sha1:c87a1b7b38b576a6b83433de14e199e12281102e"
        }
      ],
      "configurations" : [
        "compile",
        "provided",
        "runtime",
        "test"
      ]
    },
    {
      "org" : "com.softwaremill.sttp.model",
      "name" : "core_2.13",
      "version" : "1.4.25",
      "artifacts" : [
        {
          "name" : "core_2.13.jar",
          "hash" : "sha1:a984e346d7ba5bcd3786cdfd0f06db8379d97163"
        }
      ],
      "configurations" : [
        "compile",
        "provided",
        "runtime",
        "test"
      ]
    },
    {
      "org" : "com.softwaremill.sttp.shared",
      "name" : "core_2.13",
      "version" : "1.3.4",
      "artifacts" : [
        {
          "name" : "core_2.13.jar",
          "hash" : "sha1:b5044b1e624d1db20edfbd75409e903843b9786a"
        }
      ],
      "configurations" : [
        "compile",
        "provided",
        "runtime",
        "test"
      ]
    },
    {
      "org" : "com.softwaremill.sttp.shared",
      "name" : "ws_2.13",
      "version" : "1.3.4",
      "artifacts" : [
        {
          "name" : "ws_2.13.jar",
          "hash" : "sha1:7afdc7333ed514b5fc7822509909669b681cb162"
        }
      ],
      "configurations" : [
        "compile",
        "provided",
        "runtime",
        "test"
      ]
    },
    {
      "org" : "com.sun.activation",
      "name" : "jakarta.activation",
      "version" : "1.2.2",
      "artifacts" : [
        {
          "name" : "jakarta.activation.jar",
          "hash" : "sha1:74548703f9851017ce2f556066659438019e7eb5"
        }
      ],
      "configurations" : [
        "compile",
        "runtime",
        "test"
      ]
    },
    {
      "org" : "com.thoughtworks.paranamer",
      "name" : "paranamer",
      "version" : "2.8",
      "artifacts" : [
        {
          "name" : "paranamer.jar",
          "hash" : "sha1:619eba74c19ccf1da8ebec97a2d7f8ba05773dd6"
        }
      ],
      "configurations" : [
        "provided"
      ]
    },
    {
      "org" : "com.twitter",
      "name" : "chill-java",
      "version" : "0.10.0",
      "artifacts" : [
        {
          "name" : "chill-java.jar",
          "hash" : "sha1:0fd2eb52afd9ab4337c9e51823f41ad8916e6976"
        }
      ],
      "configurations" : [
        "provided"
      ]
    },
    {
      "org" : "com.twitter",
      "name" : "chill_2.13",
      "version" : "0.10.0",
      "artifacts" : [
        {
          "name" : "chill_2.13.jar",
          "hash" : "sha1:764f2844ce1c7033869e069dc7cfe3f9682d175f"
        }
      ],
      "configurations" : [
        "provided"
      ]
    },
    {
      "org" : "com.typesafe.netty",
      "name" : "netty-reactive-streams",
      "version" : "2.0.4",
      "artifacts" : [
        {
          "name" : "netty-reactive-streams.jar",
          "hash" : "sha1:0f77c8eaa7d5e2f2160b6d21ba385cf726f164b2"
        }
      ],
      "configurations" : [
        "compile",
        "runtime",
        "test"
      ]
    },
    {
      "org" : "com.univocity",
      "name" : "univocity-parsers",
      "version" : "2.9.1",
      "artifacts" : [
        {
          "name" : "univocity-parsers.jar",
          "hash" : "sha1:081827d186e42129f23c3f1e002b757ad4b4e769"
        }
      ],
      "configurations" : [
        "provided"
      ]
    },
    {
      "org" : "commons-codec",
      "name" : "commons-codec",
      "version" : "1.15",
      "artifacts" : [
        {
          "name" : "commons-codec.jar",
          "hash" : "sha1:49d94806b6e3dc933dacbd8acb0fdbab8ebd1e5d"
        }
      ],
      "configurations" : [
        "provided"
      ]
    },
    {
      "org" : "commons-collections",
      "name" : "commons-collections",
      "version" : "3.2.2",
      "artifacts" : [
        {
          "name" : "commons-collections.jar",
          "hash" : "sha1:8ad72fe39fa8c91eaaf12aadb21e0c3661fe26d5"
        }
      ],
      "configurations" : [
        "provided"
      ]
    },
    {
      "org" : "commons-io",
      "name" : "commons-io",
      "version" : "2.15.0",
      "artifacts" : [
        {
          "name" : "commons-io.jar",
          "hash" : "sha1:5c3c2db10f6f797430a7f9c696b4d1273768c924"
        }
      ],
      "configurations" : [
        "compile",
        "provided",
        "runtime",
        "test"
      ]
    },
    {
      "org" : "commons-lang",
      "name" : "commons-lang",
      "version" : "2.6",
      "artifacts" : [
        {
          "name" : "commons-lang.jar",
          "hash" : "sha1:0ce1edb914c94ebc388f086c6827e8bdeec71ac2"
        }
      ],
      "configurations" : [
        "provided"
      ]
    },
    {
      "org" : "commons-logging",
      "name" : "commons-logging",
      "version" : "1.1.3",
      "artifacts" : [
        {
          "name" : "commons-logging.jar",
          "hash" : "sha1:f6f66e966c70a83ffbdb6f17a0919eaf7c8aca7f"
        }
      ],
      "configurations" : [
        "provided"
      ]
    },
    {
      "org" : "io.airlift",
      "name" : "aircompressor",
      "version" : "0.21",
      "artifacts" : [
        {
          "name" : "aircompressor.jar",
          "hash" : "sha1:0d1efd839d539481952a9757834054239774f057"
        }
      ],
      "configurations" : [
        "provided"
      ]
    },
    {
      "org" : "io.circe",
      "name" : "circe-core_2.13",
      "version" : "0.14.6",
      "artifacts" : [
        {
          "name" : "circe-core_2.13.jar",
          "hash" : "sha1:ed85bc1a8081f425aa3a4fbd0dae62242c3ebff8"
        }
      ],
      "configurations" : [
        "compile",
        "provided",
        "runtime",
        "test"
      ]
    },
    {
      "org" : "io.circe",
      "name" : "circe-generic-extras_2.13",
      "version" : "0.14.3",
      "artifacts" : [
        {
          "name" : "circe-generic-extras_2.13.jar",
          "hash" : "sha1:459deb21ddd4f4239c19aaf931078fba37f93265"
        }
      ],
      "configurations" : [
        "compile",
        "runtime",
        "test"
      ]
    },
    {
      "org" : "io.circe",
      "name" : "circe-generic_2.13",
      "version" : "0.14.6",
      "artifacts" : [
        {
          "name" : "circe-generic_2.13.jar",
          "hash" : "sha1:416c0185afc84c243a236ab29fb84a7cd53afcd1"
        }
      ],
      "configurations" : [
        "compile",
        "provided",
        "runtime",
        "test"
      ]
    },
    {
      "org" : "io.circe",
      "name" : "circe-jawn_2.13",
      "version" : "0.14.6",
      "artifacts" : [
        {
          "name" : "circe-jawn_2.13.jar",
          "hash" : "sha1:c2e38c4dff1ca409a0d0b0370067ca20fd88f449"
        }
      ],
      "configurations" : [
        "compile",
        "provided",
        "runtime",
        "test"
      ]
    },
    {
      "org" : "io.circe",
      "name" : "circe-numbers_2.13",
      "version" : "0.14.6",
      "artifacts" : [
        {
          "name" : "circe-numbers_2.13.jar",
          "hash" : "sha1:4764fb26cee059f2bf878e8891b100ab9d6f2d01"
        }
      ],
      "configurations" : [
        "compile",
        "provided",
        "runtime",
        "test"
      ]
    },
    {
      "org" : "io.circe",
      "name" : "circe-parser_2.13",
      "version" : "0.14.6",
      "artifacts" : [
        {
          "name" : "circe-parser_2.13.jar",
          "hash" : "sha1:cc65e4803d5712526163776aa7973035d799532f"
        }
      ],
      "configurations" : [
        "compile",
        "provided",
        "runtime",
        "test"
      ]
    },
    {
      "org" : "io.dropwizard.metrics",
      "name" : "metrics-core",
      "version" : "4.2.7",
      "artifacts" : [
        {
          "name" : "metrics-core.jar",
          "hash" : "sha1:f5cfd15166bd888cb3439e282517f23b5d38279e"
        }
      ],
      "configurations" : [
        "provided"
      ]
    },
    {
      "org" : "io.dropwizard.metrics",
      "name" : "metrics-graphite",
      "version" : "4.2.7",
      "artifacts" : [
        {
          "name" : "metrics-graphite.jar",
          "hash" : "sha1:869c77d34f2c26721ad546c1c7299522cb132073"
        }
      ],
      "configurations" : [
        "provided"
      ]
    },
    {
      "org" : "io.dropwizard.metrics",
      "name" : "metrics-jmx",
      "version" : "4.2.7",
      "artifacts" : [
        {
          "name" : "metrics-jmx.jar",
          "hash" : "sha1:c84a5dcea36575a3e8112761ebba16063bede087"
        }
      ],
      "configurations" : [
        "provided"
      ]
    },
    {
      "org" : "io.dropwizard.metrics",
      "name" : "metrics-json",
      "version" : "4.2.7",
      "artifacts" : [
        {
          "name" : "metrics-json.jar",
          "hash" : "sha1:d7f7737313e7a928a2e6a731bdb210f8647a9383"
        }
      ],
      "configurations" : [
        "provided"
      ]
    },
    {
      "org" : "io.dropwizard.metrics",
      "name" : "metrics-jvm",
      "version" : "4.2.7",
      "artifacts" : [
        {
          "name" : "metrics-jvm.jar",
          "hash" : "sha1:f59effb15e15a57943d467603bda72136a3af875"
        }
      ],
      "configurations" : [
        "provided"
      ]
    },
    {
      "org" : "io.netty",
      "name" : "netty-all",
      "version" : "4.1.74.Final",
      "artifacts" : [
        {
          "name" : "netty-all.jar",
          "hash" : "sha1:6222d246335309985a8bb05adc4a055bbcc2c9f2"
        }
      ],
      "configurations" : [
        "provided"
      ]
    },
    {
      "org" : "io.netty",
      "name" : "netty-buffer",
      "version" : "4.1.74.Final",
      "artifacts" : [
        {
          "name" : "netty-buffer.jar",
          "hash" : "sha1:fd49b6a3a7aa2e5d4922cf125b52d880c1a8b7bd"
        }
      ],
      "configurations" : [
        "provided"
      ]
    },
    {
      "org" : "io.netty",
      "name" : "netty-codec",
      "version" : "4.1.60.Final",
      "artifacts" : [
        {
          "name" : "netty-codec.jar",
          "hash" : "sha1:b740d51babe3312a33b505cd8b62c02f3731b2e3"
        }
      ],
      "configurations" : [
        "compile",
        "runtime",
        "test"
      ]
    },
    {
      "org" : "io.netty",
      "name" : "netty-codec",
      "version" : "4.1.74.Final",
      "artifacts" : [
        {
          "name" : "netty-codec.jar",
          "hash" : "sha1:cbc1d14c827a27cef5d6583f8978445c8b4445d2"
        }
      ],
      "configurations" : [
        "provided"
      ]
    },
    {
      "org" : "io.netty",
      "name" : "netty-codec-http",
      "version" : "4.1.60.Final",
      "artifacts" : [
        {
          "name" : "netty-codec-http.jar",
          "hash" : "sha1:354ca712f909fcd9d8a22e16bf84afcfdc44ec8d"
        }
      ],
      "configurations" : [
        "compile",
        "runtime",
        "test"
      ]
    },
    {
      "org" : "io.netty",
      "name" : "netty-codec-socks",
      "version" : "4.1.60.Final",
      "artifacts" : [
        {
          "name" : "netty-codec-socks.jar",
          "hash" : "sha1:6f4573281df659265bd709fd10471c3e00ef6c70"
        }
      ],
      "configurations" : [
        "compile",
        "runtime",
        "test"
      ]
    },
    {
      "org" : "io.netty",
      "name" : "netty-common",
      "version" : "4.1.60.Final",
      "artifacts" : [
        {
          "name" : "netty-common.jar",
          "hash" : "sha1:44540113f7148f1014be879663501db8da1c37b0"
        }
      ],
      "configurations" : [
        "compile",
        "runtime",
        "test"
      ]
    },
    {
      "org" : "io.netty",
      "name" : "netty-common",
      "version" : "4.1.74.Final",
      "artifacts" : [
        {
          "name" : "netty-common.jar",
          "hash" : "sha1:891b8ad3206469762b20c73f45d0d2e24cff3dd2"
        }
      ],
      "configurations" : [
        "provided"
      ]
    },
    {
      "org" : "io.netty",
      "name" : "netty-handler",
      "version" : "4.1.74.Final",
      "artifacts" : [
        {
          "name" : "netty-handler.jar",
          "hash" : "sha1:fc9d000dfaea5719192929f943357a89f1cbf81c"
        }
      ],
      "configurations" : [
        "provided"
      ]
    },
    {
      "org" : "io.netty",
      "name" : "netty-handler-proxy",
      "version" : "4.1.60.Final",
      "artifacts" : [
        {
          "name" : "netty-handler-proxy.jar",
          "hash" : "sha1:2352f12826400e5db64b36fd951508ce9a61c196"
        }
      ],
      "configurations" : [
        "compile",
        "runtime",
        "test"
      ]
    },
    {
      "org" : "io.netty",
      "name" : "netty-resolver",
      "version" : "4.1.60.Final",
      "artifacts" : [
        {
          "name" : "netty-resolver.jar",
          "hash" : "sha1:caba5004618d27386ee9d5ee8b23b09b6548fb0b"
        }
      ],
      "configurations" : [
        "compile",
        "runtime",
        "test"
      ]
    },
    {
      "org" : "io.netty",
      "name" : "netty-resolver",
      "version" : "4.1.74.Final",
      "artifacts" : [
        {
          "name" : "netty-resolver.jar",
          "hash" : "sha1:9209265687a125259fe0396b57d8ccc79697d40e"
        }
      ],
      "configurations" : [
        "provided"
      ]
    },
    {
      "org" : "io.netty",
      "name" : "netty-tcnative-classes",
      "version" : "2.0.48.Final",
      "artifacts" : [
        {
          "name" : "netty-tcnative-classes.jar",
          "hash" : "sha1:9f62346df2f103045cad6f9416e2925a32ee8709"
        }
      ],
      "configurations" : [
        "provided"
      ]
    },
    {
      "org" : "io.netty",
      "name" : "netty-transport",
      "version" : "4.1.60.Final",
      "artifacts" : [
        {
          "name" : "netty-transport.jar",
          "hash" : "sha1:94350c81cc7a78212fb0f52a500f22d1aa9c44d8"
        }
      ],
      "configurations" : [
        "compile",
        "runtime",
        "test"
      ]
    },
    {
      "org" : "io.netty",
      "name" : "netty-transport",
      "version" : "4.1.74.Final",
      "artifacts" : [
        {
          "name" : "netty-transport.jar",
          "hash" : "sha1:d760fb9f5d12c93887e171c442e30862a9898d59"
        }
      ],
      "configurations" : [
        "provided"
      ]
    },
    {
      "org" : "io.netty",
      "name" : "netty-transport-classes-epoll",
      "version" : "4.1.74.Final",
      "artifacts" : [
        {
          "name" : "netty-transport-classes-epoll.jar",
          "hash" : "sha1:b8e7559ca2f0c25557454aacf317082a8b35b04b"
        }
      ],
      "configurations" : [
        "provided"
      ]
    },
    {
      "org" : "io.netty",
      "name" : "netty-transport-classes-kqueue",
      "version" : "4.1.74.Final",
      "artifacts" : [
        {
          "name" : "netty-transport-classes-kqueue.jar",
          "hash" : "sha1:2597980aa86bbdbe17c126ef4fba8187cbe0ddca"
        }
      ],
      "configurations" : [
        "provided"
      ]
    },
    {
      "org" : "io.netty",
      "name" : "netty-transport-native-epoll",
      "version" : "4.1.74.Final",
      "artifacts" : [
        {
          "name" : "netty-transport-native-epoll.jar",
          "hash" : "sha1:77b79efef6c39aea2c3e3088a469dea14503e110"
        }
      ],
      "configurations" : [
        "provided"
      ]
    },
    {
      "org" : "io.netty",
      "name" : "netty-transport-native-kqueue",
      "version" : "4.1.74.Final",
      "artifacts" : [
        {
          "name" : "netty-transport-native-kqueue.jar",
          "hash" : "sha1:1b9ebd48c59a6c040189565a1bd12386e5b68edb"
        }
      ],
      "configurations" : [
        "provided"
      ]
    },
    {
      "org" : "io.netty",
      "name" : "netty-transport-native-unix-common",
      "version" : "4.1.74.Final",
      "artifacts" : [
        {
          "name" : "netty-transport-native-unix-common.jar",
          "hash" : "sha1:6b173e3fde38290859446db7889422e6ff0980d9"
        }
      ],
      "configurations" : [
        "provided"
      ]
    },
    {
      "org" : "io.scalaland",
      "name" : "chimney-macro-commons_2.13",
<<<<<<< HEAD
      "version" : "1.0.0",
      "artifacts" : [
        {
          "name" : "chimney-macro-commons_2.13.jar",
          "hash" : "sha1:4d0fbb2a1c1f008a8f6cc76f72fbbd1b7a43176b"
=======
      "version" : "0.8.5",
      "artifacts" : [
        {
          "name" : "chimney-macro-commons_2.13.jar",
          "hash" : "sha1:ad323af2ebaaa6e808a39cef82dcb2138677c418"
>>>>>>> 85a07f9f
        }
      ],
      "configurations" : [
        "compile",
        "provided",
        "runtime",
        "test"
      ]
    },
    {
      "org" : "io.scalaland",
      "name" : "chimney_2.13",
<<<<<<< HEAD
      "version" : "1.0.0",
      "artifacts" : [
        {
          "name" : "chimney_2.13.jar",
          "hash" : "sha1:92728943e6ab7285fb7ed5531c94e8cfc4a7e211"
=======
      "version" : "0.8.5",
      "artifacts" : [
        {
          "name" : "chimney_2.13.jar",
          "hash" : "sha1:9e8a0eaddf7c3869e741e87eab869071387d943d"
>>>>>>> 85a07f9f
        }
      ],
      "configurations" : [
        "compile",
        "provided",
        "runtime",
        "test"
      ]
    },
    {
      "org" : "jakarta.annotation",
      "name" : "jakarta.annotation-api",
      "version" : "1.3.5",
      "artifacts" : [
        {
          "name" : "jakarta.annotation-api.jar",
          "hash" : "sha1:59eb84ee0d616332ff44aba065f3888cf002cd2d"
        }
      ],
      "configurations" : [
        "provided"
      ]
    },
    {
      "org" : "jakarta.servlet",
      "name" : "jakarta.servlet-api",
      "version" : "4.0.3",
      "artifacts" : [
        {
          "name" : "jakarta.servlet-api.jar",
          "hash" : "sha1:7c810f7bca93d109bac3323286b8e5ec6c394e12"
        }
      ],
      "configurations" : [
        "provided"
      ]
    },
    {
      "org" : "jakarta.validation",
      "name" : "jakarta.validation-api",
      "version" : "2.0.2",
      "artifacts" : [
        {
          "name" : "jakarta.validation-api.jar",
          "hash" : "sha1:5eacc6522521f7eacb081f95cee1e231648461e7"
        }
      ],
      "configurations" : [
        "provided"
      ]
    },
    {
      "org" : "jakarta.ws.rs",
      "name" : "jakarta.ws.rs-api",
      "version" : "2.1.6",
      "artifacts" : [
        {
          "name" : "jakarta.ws.rs-api.jar",
          "hash" : "sha1:1dcb770bce80a490dff49729b99c7a60e9ecb122"
        }
      ],
      "configurations" : [
        "provided"
      ]
    },
    {
      "org" : "javax.activation",
      "name" : "activation",
      "version" : "1.1.1",
      "artifacts" : [
        {
          "name" : "activation.jar",
          "hash" : "sha1:485de3a253e23f645037828c07f1d7f1af40763a"
        }
      ],
      "configurations" : [
        "provided"
      ]
    },
    {
      "org" : "javax.annotation",
      "name" : "javax.annotation-api",
      "version" : "1.3.2",
      "artifacts" : [
        {
          "name" : "javax.annotation-api.jar",
          "hash" : "sha1:934c04d3cfef185a8008e7bf34331b79730a9d43"
        }
      ],
      "configurations" : [
        "provided"
      ]
    },
    {
      "org" : "javax.servlet",
      "name" : "javax.servlet-api",
      "version" : "3.1.0",
      "artifacts" : [
        {
          "name" : "javax.servlet-api.jar",
          "hash" : "sha1:3cd63d075497751784b2fa84be59432f4905bf7c"
        }
      ],
      "configurations" : [
        "provided"
      ]
    },
    {
      "org" : "net.razorvine",
      "name" : "pickle",
      "version" : "1.2",
      "artifacts" : [
        {
          "name" : "pickle.jar",
          "hash" : "sha1:46f088b85d6fbd3b199e4180cc1aa5e8260f7d7f"
        }
      ],
      "configurations" : [
        "provided"
      ]
    },
    {
      "org" : "net.sf.py4j",
      "name" : "py4j",
      "version" : "0.10.9.5",
      "artifacts" : [
        {
          "name" : "py4j.jar",
          "hash" : "sha1:3b4096fbc7d17a8ba2b53051ce6cc57a689b54dd"
        }
      ],
      "configurations" : [
        "provided"
      ]
    },
    {
      "org" : "org.antlr",
      "name" : "antlr4-runtime",
      "version" : "4.8",
      "artifacts" : [
        {
          "name" : "antlr4-runtime.jar",
          "hash" : "sha1:7fe453b678b71c87c6677cef26f6b0cd96b26586"
        }
      ],
      "configurations" : [
        "provided"
      ]
    },
    {
      "org" : "org.apache.arrow",
      "name" : "arrow-format",
      "version" : "7.0.0",
      "artifacts" : [
        {
          "name" : "arrow-format.jar",
          "hash" : "sha1:8421e5eb889d596acd54ba4fb3eb6c1b3df7a45c"
        }
      ],
      "configurations" : [
        "provided"
      ]
    },
    {
      "org" : "org.apache.arrow",
      "name" : "arrow-memory-core",
      "version" : "7.0.0",
      "artifacts" : [
        {
          "name" : "arrow-memory-core.jar",
          "hash" : "sha1:90b4244638fa61f222c27cc1c6cad21d247ca5c6"
        }
      ],
      "configurations" : [
        "provided"
      ]
    },
    {
      "org" : "org.apache.arrow",
      "name" : "arrow-memory-netty",
      "version" : "7.0.0",
      "artifacts" : [
        {
          "name" : "arrow-memory-netty.jar",
          "hash" : "sha1:483b03502d6bddc76db8c2f03d60f49ecd25491a"
        }
      ],
      "configurations" : [
        "provided"
      ]
    },
    {
      "org" : "org.apache.arrow",
      "name" : "arrow-vector",
      "version" : "7.0.0",
      "artifacts" : [
        {
          "name" : "arrow-vector.jar",
          "hash" : "sha1:6903aa5a526794a37db450acd2413a24e15f816e"
        }
      ],
      "configurations" : [
        "provided"
      ]
    },
    {
      "org" : "org.apache.avro",
      "name" : "avro",
      "version" : "1.11.0",
      "artifacts" : [
        {
          "name" : "avro.jar",
          "hash" : "sha1:2b0c58e5b450d4f4931456952ad9520cae9c896c"
        }
      ],
      "configurations" : [
        "provided"
      ]
    },
    {
      "org" : "org.apache.avro",
      "name" : "avro-ipc",
      "version" : "1.11.0",
      "artifacts" : [
        {
          "name" : "avro-ipc.jar",
          "hash" : "sha1:940de2ce4ba26fcfe2bd636f83a759d1cf5da5b8"
        }
      ],
      "configurations" : [
        "provided"
      ]
    },
    {
      "org" : "org.apache.avro",
      "name" : "avro-mapred",
      "version" : "1.11.0",
      "artifacts" : [
        {
          "name" : "avro-mapred.jar",
          "hash" : "sha1:ce5ac75e4a44833ec622805d764874cd55bb58fc"
        }
      ],
      "configurations" : [
        "provided"
      ]
    },
    {
      "org" : "org.apache.commons",
      "name" : "commons-collections4",
      "version" : "4.4",
      "artifacts" : [
        {
          "name" : "commons-collections4.jar",
          "hash" : "sha1:62ebe7544cb7164d87e0637a2a6a2bdc981395e8"
        }
      ],
      "configurations" : [
        "provided"
      ]
    },
    {
      "org" : "org.apache.commons",
      "name" : "commons-compress",
      "version" : "1.21",
      "artifacts" : [
        {
          "name" : "commons-compress.jar",
          "hash" : "sha1:4ec95b60d4e86b5c95a0e919cb172a0af98011ef"
        }
      ],
      "configurations" : [
        "provided"
      ]
    },
    {
      "org" : "org.apache.commons",
      "name" : "commons-crypto",
      "version" : "1.1.0",
      "artifacts" : [
        {
          "name" : "commons-crypto.jar",
          "hash" : "sha1:4a8b4caa84032a0f1f1dad16875820a4f37524b7"
        }
      ],
      "configurations" : [
        "provided"
      ]
    },
    {
      "org" : "org.apache.commons",
      "name" : "commons-lang3",
      "version" : "3.12.0",
      "artifacts" : [
        {
          "name" : "commons-lang3.jar",
          "hash" : "sha1:c6842c86792ff03b9f1d1fe2aab8dc23aa6c6f0e"
        }
      ],
      "configurations" : [
        "provided"
      ]
    },
    {
      "org" : "org.apache.commons",
      "name" : "commons-math3",
      "version" : "3.6.1",
      "artifacts" : [
        {
          "name" : "commons-math3.jar",
          "hash" : "sha1:e4ba98f1d4b3c80ec46392f25e094a6a2e58fcbf"
        }
      ],
      "configurations" : [
        "provided"
      ]
    },
    {
      "org" : "org.apache.commons",
      "name" : "commons-text",
      "version" : "1.10.0",
      "artifacts" : [
        {
          "name" : "commons-text.jar",
          "hash" : "sha1:3363381aef8cef2dbc1023b3e3a9433b08b64e01"
        }
      ],
      "configurations" : [
        "provided"
      ]
    },
    {
      "org" : "org.apache.curator",
      "name" : "curator-client",
      "version" : "2.13.0",
      "artifacts" : [
        {
          "name" : "curator-client.jar",
          "hash" : "sha1:a1974d9b3251c055408059b2f408d19d7db07224"
        }
      ],
      "configurations" : [
        "provided"
      ]
    },
    {
      "org" : "org.apache.curator",
      "name" : "curator-framework",
      "version" : "2.13.0",
      "artifacts" : [
        {
          "name" : "curator-framework.jar",
          "hash" : "sha1:d45229aee7d3f1f628a34fcac9b66ed5ba52c31f"
        }
      ],
      "configurations" : [
        "provided"
      ]
    },
    {
      "org" : "org.apache.curator",
      "name" : "curator-recipes",
      "version" : "2.13.0",
      "artifacts" : [
        {
          "name" : "curator-recipes.jar",
          "hash" : "sha1:1e6d5cf7b18a402f5d52785877010711538d68a0"
        }
      ],
      "configurations" : [
        "provided"
      ]
    },
    {
      "org" : "org.apache.hadoop",
      "name" : "hadoop-client-api",
      "version" : "3.3.2",
      "artifacts" : [
        {
          "name" : "hadoop-client-api.jar",
          "hash" : "sha1:48f1af0a3a0270095dc59dc9f7d698969de4b4bf"
        }
      ],
      "configurations" : [
        "provided"
      ]
    },
    {
      "org" : "org.apache.hadoop",
      "name" : "hadoop-client-runtime",
      "version" : "3.3.2",
      "artifacts" : [
        {
          "name" : "hadoop-client-runtime.jar",
          "hash" : "sha1:0112f2b7420fa77c62148799175c073594197e6c"
        }
      ],
      "configurations" : [
        "provided"
      ]
    },
    {
      "org" : "org.apache.hive",
      "name" : "hive-storage-api",
      "version" : "2.7.2",
      "artifacts" : [
        {
          "name" : "hive-storage-api.jar",
          "hash" : "sha1:68ebb7b11f93daaa43286d3d41279da0cfc06f35"
        }
      ],
      "configurations" : [
        "provided"
      ]
    },
    {
      "org" : "org.apache.ivy",
      "name" : "ivy",
      "version" : "2.5.1",
      "artifacts" : [
        {
          "name" : "ivy.jar",
          "hash" : "sha1:7fac35f24f89776e7b78ec98658d8bc8f22f7e89"
        }
      ],
      "configurations" : [
        "provided"
      ]
    },
    {
      "org" : "org.apache.logging.log4j",
      "name" : "log4j-1.2-api",
      "version" : "2.17.2",
      "artifacts" : [
        {
          "name" : "log4j-1.2-api.jar",
          "hash" : "sha1:8101f657252de8b2b8fb88e2b7cc8854924bf978"
        }
      ],
      "configurations" : [
        "provided"
      ]
    },
    {
      "org" : "org.apache.logging.log4j",
      "name" : "log4j-api",
      "version" : "2.17.2",
      "artifacts" : [
        {
          "name" : "log4j-api.jar",
          "hash" : "sha1:f42d6afa111b4dec5d2aea0fe2197240749a4ea6"
        }
      ],
      "configurations" : [
        "provided"
      ]
    },
    {
      "org" : "org.apache.logging.log4j",
      "name" : "log4j-core",
      "version" : "2.17.2",
      "artifacts" : [
        {
          "name" : "log4j-core.jar",
          "hash" : "sha1:fa43ba4467f5300b16d1e0742934149bfc5ac564"
        }
      ],
      "configurations" : [
        "provided"
      ]
    },
    {
      "org" : "org.apache.logging.log4j",
      "name" : "log4j-slf4j-impl",
      "version" : "2.17.2",
      "artifacts" : [
        {
          "name" : "log4j-slf4j-impl.jar",
          "hash" : "sha1:0183f7c95fc981f3e97d008b363341343508848e"
        }
      ],
      "configurations" : [
        "provided"
      ]
    },
    {
      "org" : "org.apache.orc",
      "name" : "orc-core",
      "version" : "1.7.10",
      "artifacts" : [
        {
          "name" : "orc-core.jar",
          "hash" : "sha1:71b922618be76ed251a047b03d6989cf0bed8925"
        }
      ],
      "configurations" : [
        "provided"
      ]
    },
    {
      "org" : "org.apache.orc",
      "name" : "orc-mapreduce",
      "version" : "1.7.10",
      "artifacts" : [
        {
          "name" : "orc-mapreduce.jar",
          "hash" : "sha1:cfe80b0179d1f394c6a6a7013b883d855050747c"
        }
      ],
      "configurations" : [
        "provided"
      ]
    },
    {
      "org" : "org.apache.orc",
      "name" : "orc-shims",
      "version" : "1.7.10",
      "artifacts" : [
        {
          "name" : "orc-shims.jar",
          "hash" : "sha1:2fabee8f620ba70b95a3fdefff72ba178729105b"
        }
      ],
      "configurations" : [
        "provided"
      ]
    },
    {
      "org" : "org.apache.parquet",
      "name" : "parquet-column",
      "version" : "1.12.2",
      "artifacts" : [
        {
          "name" : "parquet-column.jar",
          "hash" : "sha1:7714bd859f7ad1e2f6ab7c42389a3e92706d81fd"
        }
      ],
      "configurations" : [
        "provided"
      ]
    },
    {
      "org" : "org.apache.parquet",
      "name" : "parquet-common",
      "version" : "1.12.2",
      "artifacts" : [
        {
          "name" : "parquet-common.jar",
          "hash" : "sha1:368e65719c3a73139020d21655c418ec33c7dcb7"
        }
      ],
      "configurations" : [
        "provided"
      ]
    },
    {
      "org" : "org.apache.parquet",
      "name" : "parquet-encoding",
      "version" : "1.12.2",
      "artifacts" : [
        {
          "name" : "parquet-encoding.jar",
          "hash" : "sha1:1807d74d0f36f2ae9bf5c3624de32f218cc5a68a"
        }
      ],
      "configurations" : [
        "provided"
      ]
    },
    {
      "org" : "org.apache.parquet",
      "name" : "parquet-format-structures",
      "version" : "1.12.2",
      "artifacts" : [
        {
          "name" : "parquet-format-structures.jar",
          "hash" : "sha1:425ee45a1e73dc9b6316a79f8d5b34cdc56be986"
        }
      ],
      "configurations" : [
        "provided"
      ]
    },
    {
      "org" : "org.apache.parquet",
      "name" : "parquet-hadoop",
      "version" : "1.12.2",
      "artifacts" : [
        {
          "name" : "parquet-hadoop.jar",
          "hash" : "sha1:a78df3cce9988d5ec7594acea200104689762f49"
        }
      ],
      "configurations" : [
        "provided"
      ]
    },
    {
      "org" : "org.apache.parquet",
      "name" : "parquet-jackson",
      "version" : "1.12.2",
      "artifacts" : [
        {
          "name" : "parquet-jackson.jar",
          "hash" : "sha1:1c8c957d84d1ea3dcf74baa30a191bc0cf9a50ba"
        }
      ],
      "configurations" : [
        "provided"
      ]
    },
    {
      "org" : "org.apache.spark",
      "name" : "spark-catalyst_2.13",
      "version" : "3.3.4",
      "artifacts" : [
        {
          "name" : "spark-catalyst_2.13.jar",
          "hash" : "sha1:bfbd1a569ae07065a309b84bb924123301774ef4"
        }
      ],
      "configurations" : [
        "provided"
      ]
    },
    {
      "org" : "org.apache.spark",
      "name" : "spark-core_2.13",
      "version" : "3.3.4",
      "artifacts" : [
        {
          "name" : "spark-core_2.13.jar",
          "hash" : "sha1:efa2900e6faedd59ea6fe15f567e44cd8f75ef90"
        }
      ],
      "configurations" : [
        "provided"
      ]
    },
    {
      "org" : "org.apache.spark",
      "name" : "spark-kvstore_2.13",
      "version" : "3.3.4",
      "artifacts" : [
        {
          "name" : "spark-kvstore_2.13.jar",
          "hash" : "sha1:2ba61f460707661d881a8aea503df9290e7a628d"
        }
      ],
      "configurations" : [
        "provided"
      ]
    },
    {
      "org" : "org.apache.spark",
      "name" : "spark-launcher_2.13",
      "version" : "3.3.4",
      "artifacts" : [
        {
          "name" : "spark-launcher_2.13.jar",
          "hash" : "sha1:5d9323dfc9e283f19e6375eb211230622c8415f0"
        }
      ],
      "configurations" : [
        "provided"
      ]
    },
    {
      "org" : "org.apache.spark",
      "name" : "spark-network-common_2.13",
      "version" : "3.3.4",
      "artifacts" : [
        {
          "name" : "spark-network-common_2.13.jar",
          "hash" : "sha1:d04b58b1397862630f2d165509459bf30f4bd089"
        }
      ],
      "configurations" : [
        "provided"
      ]
    },
    {
      "org" : "org.apache.spark",
      "name" : "spark-network-shuffle_2.13",
      "version" : "3.3.4",
      "artifacts" : [
        {
          "name" : "spark-network-shuffle_2.13.jar",
          "hash" : "sha1:999204413cecf82b246eadb0e3c003b106d1a007"
        }
      ],
      "configurations" : [
        "provided"
      ]
    },
    {
      "org" : "org.apache.spark",
      "name" : "spark-sketch_2.13",
      "version" : "3.3.4",
      "artifacts" : [
        {
          "name" : "spark-sketch_2.13.jar",
          "hash" : "sha1:17405e51d9d319040ee0e7f205c4569b1b53059c"
        }
      ],
      "configurations" : [
        "provided"
      ]
    },
    {
      "org" : "org.apache.spark",
      "name" : "spark-sql_2.13",
      "version" : "3.3.4",
      "artifacts" : [
        {
          "name" : "spark-sql_2.13.jar",
          "hash" : "sha1:b07c7f7704ae9be579ee62b8d80cab5bbcab1e1e"
        }
      ],
      "configurations" : [
        "provided"
      ]
    },
    {
      "org" : "org.apache.spark",
      "name" : "spark-tags_2.13",
      "version" : "3.3.4",
      "artifacts" : [
        {
          "name" : "spark-tags_2.13.jar",
          "hash" : "sha1:bdc8787623627bc70ec9054ba518f27c45b5a098"
        }
      ],
      "configurations" : [
        "provided"
      ]
    },
    {
      "org" : "org.apache.spark",
      "name" : "spark-unsafe_2.13",
      "version" : "3.3.4",
      "artifacts" : [
        {
          "name" : "spark-unsafe_2.13.jar",
          "hash" : "sha1:cf9f848aa1f4dd1a0f996a4a9f63afa507545c6b"
        }
      ],
      "configurations" : [
        "provided"
      ]
    },
    {
      "org" : "org.apache.xbean",
      "name" : "xbean-asm9-shaded",
      "version" : "4.20",
      "artifacts" : [
        {
          "name" : "xbean-asm9-shaded.jar",
          "hash" : "sha1:17f4dc86c438d1f4775eda3cf656f0040ea451e7"
        }
      ],
      "configurations" : [
        "provided"
      ]
    },
    {
      "org" : "org.apache.yetus",
      "name" : "audience-annotations",
      "version" : "0.12.0",
      "artifacts" : [
        {
          "name" : "audience-annotations.jar",
          "hash" : "sha1:e0efa60318229590103e31c69ebdaae56d903644"
        }
      ],
      "configurations" : [
        "provided"
      ]
    },
    {
      "org" : "org.apache.zookeeper",
      "name" : "zookeeper",
      "version" : "3.6.2",
      "artifacts" : [
        {
          "name" : "zookeeper.jar",
          "hash" : "sha1:bd0630f2de482ce8a14bc1de8dc12ef6197f4624"
        }
      ],
      "configurations" : [
        "provided"
      ]
    },
    {
      "org" : "org.apache.zookeeper",
      "name" : "zookeeper-jute",
      "version" : "3.6.2",
      "artifacts" : [
        {
          "name" : "zookeeper-jute.jar",
          "hash" : "sha1:1cb72bc20e0796c2bb10034e514f76364e902898"
        }
      ],
      "configurations" : [
        "provided"
      ]
    },
    {
      "org" : "org.asynchttpclient",
      "name" : "async-http-client",
      "version" : "2.12.3",
      "artifacts" : [
        {
          "name" : "async-http-client.jar",
          "hash" : "sha1:6dfc91814cc8b3bc3327246d0e5df36911b9a623"
        }
      ],
      "configurations" : [
        "compile",
        "runtime",
        "test"
      ]
    },
    {
      "org" : "org.asynchttpclient",
      "name" : "async-http-client-netty-utils",
      "version" : "2.12.3",
      "artifacts" : [
        {
          "name" : "async-http-client-netty-utils.jar",
          "hash" : "sha1:ad99d8622931ed31367d0fef7fa17eb62e033fb3"
        }
      ],
      "configurations" : [
        "compile",
        "runtime",
        "test"
      ]
    },
    {
      "org" : "org.codehaus.janino",
      "name" : "commons-compiler",
      "version" : "3.0.16",
      "artifacts" : [
        {
          "name" : "commons-compiler.jar",
          "hash" : "sha1:013006f927c8383e85bea59c401de7ef3d7fa741"
        }
      ],
      "configurations" : [
        "provided"
      ]
    },
    {
      "org" : "org.codehaus.janino",
      "name" : "janino",
      "version" : "3.0.16",
      "artifacts" : [
        {
          "name" : "janino.jar",
          "hash" : "sha1:763e11f67b343ceb7cfc65315e0d05a778224f42"
        }
      ],
      "configurations" : [
        "provided"
      ]
    },
    {
      "org" : "org.eclipse.jetty",
      "name" : "jetty-http",
      "version" : "9.4.44.v20210927",
      "artifacts" : [
        {
          "name" : "jetty-http.jar",
          "hash" : "sha1:37f0e30cdc02128e40d095ad63cb18e10ecb7726"
        }
      ],
      "configurations" : [
        "provided"
      ]
    },
    {
      "org" : "org.eclipse.jetty",
      "name" : "jetty-io",
      "version" : "9.4.44.v20210927",
      "artifacts" : [
        {
          "name" : "jetty-io.jar",
          "hash" : "sha1:a2ec01e2b5552b777a3d7085163f80756ef8c1ce"
        }
      ],
      "configurations" : [
        "provided"
      ]
    },
    {
      "org" : "org.eclipse.jetty",
      "name" : "jetty-security",
      "version" : "9.4.44.v20210927",
      "artifacts" : [
        {
          "name" : "jetty-security.jar",
          "hash" : "sha1:ecb80b8e008daa46e95e5691b2611d4007922497"
        }
      ],
      "configurations" : [
        "provided"
      ]
    },
    {
      "org" : "org.eclipse.jetty",
      "name" : "jetty-server",
      "version" : "9.4.44.v20210927",
      "artifacts" : [
        {
          "name" : "jetty-server.jar",
          "hash" : "sha1:0bf2de0d31925a8ca71ad80f721236850b636e0d"
        }
      ],
      "configurations" : [
        "provided"
      ]
    },
    {
      "org" : "org.eclipse.jetty",
      "name" : "jetty-servlet",
      "version" : "9.4.44.v20210927",
      "artifacts" : [
        {
          "name" : "jetty-servlet.jar",
          "hash" : "sha1:1cb43a0d74b7395c7207dbf3dc2ca97eac89f5fd"
        }
      ],
      "configurations" : [
        "provided"
      ]
    },
    {
      "org" : "org.eclipse.jetty",
      "name" : "jetty-util",
      "version" : "9.4.44.v20210927",
      "artifacts" : [
        {
          "name" : "jetty-util.jar",
          "hash" : "sha1:3c7151c5a04a93119988b48a1577a972d90f8990"
        }
      ],
      "configurations" : [
        "provided"
      ]
    },
    {
      "org" : "org.eclipse.jetty",
      "name" : "jetty-util-ajax",
      "version" : "9.4.44.v20210927",
      "artifacts" : [
        {
          "name" : "jetty-util-ajax.jar",
          "hash" : "sha1:ed2f30e8eef939ab2825e607d83f82f85167e2c0"
        }
      ],
      "configurations" : [
        "provided"
      ]
    },
    {
      "org" : "org.fusesource.leveldbjni",
      "name" : "leveldbjni-all",
      "version" : "1.8",
      "artifacts" : [
        {
          "name" : "leveldbjni-all.jar",
          "hash" : "sha1:707350a2eeb1fa2ed77a32ddb3893ed308e941db"
        }
      ],
      "configurations" : [
        "provided"
      ]
    },
    {
      "org" : "org.glassfish.hk2",
      "name" : "hk2-api",
      "version" : "2.6.1",
      "artifacts" : [
        {
          "name" : "hk2-api.jar",
          "hash" : "sha1:114bd7afb4a1bd9993527f52a08a252b5d2acac5"
        }
      ],
      "configurations" : [
        "provided"
      ]
    },
    {
      "org" : "org.glassfish.hk2",
      "name" : "hk2-locator",
      "version" : "2.6.1",
      "artifacts" : [
        {
          "name" : "hk2-locator.jar",
          "hash" : "sha1:9dedf9d2022e38ec0743ed44c1ac94ad6149acdd"
        }
      ],
      "configurations" : [
        "provided"
      ]
    },
    {
      "org" : "org.glassfish.hk2",
      "name" : "hk2-utils",
      "version" : "2.6.1",
      "artifacts" : [
        {
          "name" : "hk2-utils.jar",
          "hash" : "sha1:396513aa96c1d5a10aa4f75c4dcbf259a698d62d"
        }
      ],
      "configurations" : [
        "provided"
      ]
    },
    {
      "org" : "org.glassfish.hk2",
      "name" : "osgi-resource-locator",
      "version" : "1.0.3",
      "artifacts" : [
        {
          "name" : "osgi-resource-locator.jar",
          "hash" : "sha1:de3b21279df7e755e38275137539be5e2c80dd58"
        }
      ],
      "configurations" : [
        "provided"
      ]
    },
    {
      "org" : "org.glassfish.hk2.external",
      "name" : "aopalliance-repackaged",
      "version" : "2.6.1",
      "artifacts" : [
        {
          "name" : "aopalliance-repackaged.jar",
          "hash" : "sha1:b2eb0a83bcbb44cc5d25f8b18f23be116313a638"
        }
      ],
      "configurations" : [
        "provided"
      ]
    },
    {
      "org" : "org.glassfish.hk2.external",
      "name" : "jakarta.inject",
      "version" : "2.6.1",
      "artifacts" : [
        {
          "name" : "jakarta.inject.jar",
          "hash" : "sha1:8096ebf722902e75fbd4f532a751e514f02e1eb7"
        }
      ],
      "configurations" : [
        "provided"
      ]
    },
    {
      "org" : "org.glassfish.jersey.containers",
      "name" : "jersey-container-servlet",
      "version" : "2.36",
      "artifacts" : [
        {
          "name" : "jersey-container-servlet.jar",
          "hash" : "sha1:fa6b0f7d47d5c3e054c71eea613a6bbe62b1b733"
        }
      ],
      "configurations" : [
        "provided"
      ]
    },
    {
      "org" : "org.glassfish.jersey.containers",
      "name" : "jersey-container-servlet-core",
      "version" : "2.36",
      "artifacts" : [
        {
          "name" : "jersey-container-servlet-core.jar",
          "hash" : "sha1:d3bd5067597fa7252e603502ee4ae34563852eb5"
        }
      ],
      "configurations" : [
        "provided"
      ]
    },
    {
      "org" : "org.glassfish.jersey.core",
      "name" : "jersey-client",
      "version" : "2.36",
      "artifacts" : [
        {
          "name" : "jersey-client.jar",
          "hash" : "sha1:0755709fb31407d36c114afbe345b47cebf0fe60"
        }
      ],
      "configurations" : [
        "provided"
      ]
    },
    {
      "org" : "org.glassfish.jersey.core",
      "name" : "jersey-common",
      "version" : "2.36",
      "artifacts" : [
        {
          "name" : "jersey-common.jar",
          "hash" : "sha1:5d259ea71ca3c1f4566ec5bfee7320e63d79673b"
        }
      ],
      "configurations" : [
        "provided"
      ]
    },
    {
      "org" : "org.glassfish.jersey.core",
      "name" : "jersey-server",
      "version" : "2.36",
      "artifacts" : [
        {
          "name" : "jersey-server.jar",
          "hash" : "sha1:73cf67d0d761b60860b7721529503a121cfa9df4"
        }
      ],
      "configurations" : [
        "provided"
      ]
    },
    {
      "org" : "org.glassfish.jersey.inject",
      "name" : "jersey-hk2",
      "version" : "2.36",
      "artifacts" : [
        {
          "name" : "jersey-hk2.jar",
          "hash" : "sha1:69a57963b35428a261ac4313cfa89f6b3dc255c6"
        }
      ],
      "configurations" : [
        "provided"
      ]
    },
    {
      "org" : "org.javassist",
      "name" : "javassist",
      "version" : "3.25.0-GA",
      "artifacts" : [
        {
          "name" : "javassist.jar",
          "hash" : "sha1:442dc1f9fd520130bd18da938622f4f9b2e5fba3"
        }
      ],
      "configurations" : [
        "provided"
      ]
    },
    {
      "org" : "org.jetbrains",
      "name" : "annotations",
      "version" : "17.0.0",
      "artifacts" : [
        {
          "name" : "annotations.jar",
          "hash" : "sha1:8ceead41f4e71821919dbdb7a9847608f1a938cb"
        }
      ],
      "configurations" : [
        "provided"
      ]
    },
    {
      "org" : "org.json4s",
      "name" : "json4s-ast_2.13",
      "version" : "3.7.0-M11",
      "artifacts" : [
        {
          "name" : "json4s-ast_2.13.jar",
          "hash" : "sha1:5cdee05c25c367092ac5f8f1261989e4e25568e3"
        }
      ],
      "configurations" : [
        "provided"
      ]
    },
    {
      "org" : "org.json4s",
      "name" : "json4s-core_2.13",
      "version" : "3.7.0-M11",
      "artifacts" : [
        {
          "name" : "json4s-core_2.13.jar",
          "hash" : "sha1:e04ce5f5a27292ff7bb13ced353137e10813a9f2"
        }
      ],
      "configurations" : [
        "provided"
      ]
    },
    {
      "org" : "org.json4s",
      "name" : "json4s-jackson_2.13",
      "version" : "3.7.0-M11",
      "artifacts" : [
        {
          "name" : "json4s-jackson_2.13.jar",
          "hash" : "sha1:69fcabd60bca85fecb4756db1d5f18ccfdabad4b"
        }
      ],
      "configurations" : [
        "provided"
      ]
    },
    {
      "org" : "org.json4s",
      "name" : "json4s-scalap_2.13",
      "version" : "3.7.0-M11",
      "artifacts" : [
        {
          "name" : "json4s-scalap_2.13.jar",
          "hash" : "sha1:e225fbf829ede3a4f68519490e0c5b82988bfb8d"
        }
      ],
      "configurations" : [
        "provided"
      ]
    },
    {
      "org" : "org.log4s",
      "name" : "log4s_2.13",
      "version" : "1.10.0",
      "artifacts" : [
        {
          "name" : "log4s_2.13.jar",
          "hash" : "sha1:451116956f712686e7002ea08302d06796d3fdc3"
        }
      ],
      "configurations" : [
        "compile",
        "runtime",
        "test"
      ]
    },
    {
      "org" : "org.lz4",
      "name" : "lz4-java",
      "version" : "1.8.0",
      "artifacts" : [
        {
          "name" : "lz4-java.jar",
          "hash" : "sha1:4b986a99445e49ea5fbf5d149c4b63f6ed6c6780"
        }
      ],
      "configurations" : [
        "provided"
      ]
    },
    {
      "org" : "org.objenesis",
      "name" : "objenesis",
      "version" : "2.5.1",
      "artifacts" : [
        {
          "name" : "objenesis.jar",
          "hash" : "sha1:272bab9a4e5994757044d1fc43ce480c8cb907a4"
        }
      ],
      "configurations" : [
        "provided"
      ]
    },
    {
      "org" : "org.portable-scala",
      "name" : "portable-scala-reflect_2.13",
      "version" : "1.1.1",
      "artifacts" : [
        {
          "name" : "portable-scala-reflect_2.13.jar",
          "hash" : "sha1:fdf0cc2c26412fa307cf67514125cae18467b1cb"
        }
      ],
      "configurations" : [
        "test"
      ]
    },
    {
      "org" : "org.reactivestreams",
      "name" : "reactive-streams",
      "version" : "1.0.3",
      "artifacts" : [
        {
          "name" : "reactive-streams.jar",
          "hash" : "sha1:d9fb7a7926ffa635b3dcaa5049fb2bfa25b3e7d0"
        }
      ],
      "configurations" : [
        "compile",
        "runtime",
        "test"
      ]
    },
    {
      "org" : "org.roaringbitmap",
      "name" : "RoaringBitmap",
      "version" : "0.9.25",
      "artifacts" : [
        {
          "name" : "RoaringBitmap.jar",
          "hash" : "sha1:528fb3befc96737a49266c12e086c0fadd8719df"
        }
      ],
      "configurations" : [
        "provided"
      ]
    },
    {
      "org" : "org.roaringbitmap",
      "name" : "shims",
      "version" : "0.9.25",
      "artifacts" : [
        {
          "name" : "shims.jar",
          "hash" : "sha1:2f8109894e38b996fb1e679263057cceeaf86b11"
        }
      ],
      "configurations" : [
        "provided"
      ]
    },
    {
      "org" : "org.rocksdb",
      "name" : "rocksdbjni",
      "version" : "6.20.3",
      "artifacts" : [
        {
          "name" : "rocksdbjni.jar",
          "hash" : "sha1:e06fcf25faef09d8a3feeb58c88b6c4d768aadd6"
        }
      ],
      "configurations" : [
        "provided"
      ]
    },
    {
      "org" : "org.scala-lang",
      "name" : "scala-library",
      "version" : "2.13.8",
      "artifacts" : [
        {
          "name" : "scala-library.jar",
          "hash" : "sha1:5a865f03a794b27e6491740c4c419a19e4511a3d"
        }
      ],
      "configurations" : [
        "compile",
        "provided",
        "runtime",
        "test"
      ]
    },
    {
      "org" : "org.scala-lang",
      "name" : "scala-reflect",
      "version" : "2.13.8",
      "artifacts" : [
        {
          "name" : "scala-reflect.jar",
          "hash" : "sha1:994b004d041b18724ec298a135c37e7817d369ec"
        }
      ],
      "configurations" : [
        "provided",
        "test"
      ]
    },
    {
      "org" : "org.scala-lang.modules",
      "name" : "scala-collection-compat_2.13",
      "version" : "2.11.0",
      "artifacts" : [
        {
          "name" : "scala-collection-compat_2.13.jar",
          "hash" : "sha1:a1d1a4591c59ac01f041762692d81879accd849b"
        }
      ],
      "configurations" : [
        "compile",
        "provided",
        "runtime",
        "test"
      ]
    },
    {
      "org" : "org.scala-lang.modules",
      "name" : "scala-parallel-collections_2.13",
      "version" : "1.0.3",
      "artifacts" : [
        {
          "name" : "scala-parallel-collections_2.13.jar",
          "hash" : "sha1:f0f414d81a7c2e1900cd72fb74ee07622e6432f6"
        }
      ],
      "configurations" : [
        "provided"
      ]
    },
    {
      "org" : "org.scala-lang.modules",
      "name" : "scala-parser-combinators_2.13",
      "version" : "1.1.2",
      "artifacts" : [
        {
          "name" : "scala-parser-combinators_2.13.jar",
          "hash" : "sha1:1c591dfd20e117ecd0931de1a7ba12145dc83645"
        }
      ],
      "configurations" : [
        "provided",
        "test"
      ]
    },
    {
      "org" : "org.scala-lang.modules",
      "name" : "scala-xml_2.13",
      "version" : "1.2.0",
      "artifacts" : [
        {
          "name" : "scala-xml_2.13.jar",
          "hash" : "sha1:f6abd60d28c189f05183b26c5363713d1d126b83"
        }
      ],
      "configurations" : [
        "provided",
        "test"
      ]
    },
    {
      "org" : "org.scala-sbt",
      "name" : "test-interface",
      "version" : "1.0",
      "artifacts" : [
        {
          "name" : "test-interface.jar",
          "hash" : "sha1:0a3f14d010c4cb32071f863d97291df31603b521"
        }
      ],
      "configurations" : [
        "test"
      ]
    },
    {
      "org" : "org.scalactic",
      "name" : "scalactic_2.13",
      "version" : "3.0.8",
      "artifacts" : [
        {
          "name" : "scalactic_2.13.jar",
          "hash" : "sha1:0117808606de90b0dbe758f007caaeb74dba93d1"
        }
      ],
      "configurations" : [
        "test"
      ]
    },
    {
      "org" : "org.scalatest",
      "name" : "scalatest_2.13",
      "version" : "3.0.8",
      "artifacts" : [
        {
          "name" : "scalatest_2.13.jar",
          "hash" : "sha1:640196fce185bddadf36d35200bca1b0a39015a8"
        }
      ],
      "configurations" : [
        "test"
      ]
    },
    {
      "org" : "org.scodec",
      "name" : "scodec-bits_2.13",
      "version" : "1.1.35",
      "artifacts" : [
        {
          "name" : "scodec-bits_2.13.jar",
          "hash" : "sha1:d94da766a969d49d5a655299cc638c8701ce35d5"
        }
      ],
      "configurations" : [
        "compile",
        "provided",
        "runtime",
        "test"
      ]
    },
    {
      "org" : "org.slf4j",
      "name" : "jcl-over-slf4j",
      "version" : "1.7.32",
      "artifacts" : [
        {
          "name" : "jcl-over-slf4j.jar",
          "hash" : "sha1:32c060250bcc5282cdbc1fd7008c12eb4ebad00e"
        }
      ],
      "configurations" : [
        "provided"
      ]
    },
    {
      "org" : "org.slf4j",
      "name" : "jul-to-slf4j",
      "version" : "1.7.32",
      "artifacts" : [
        {
          "name" : "jul-to-slf4j.jar",
          "hash" : "sha1:8a055c04ab44e8e8326901cadf89080721348bdb"
        }
      ],
      "configurations" : [
        "provided"
      ]
    },
    {
      "org" : "org.slf4j",
      "name" : "slf4j-api",
      "version" : "1.7.30",
      "artifacts" : [
        {
          "name" : "slf4j-api.jar",
          "hash" : "sha1:b5a4b6d16ab13e34a88fae84c35cd5d68cac922c"
        }
      ],
      "configurations" : [
        "compile",
        "runtime",
        "test"
      ]
    },
    {
      "org" : "org.slf4j",
      "name" : "slf4j-api",
      "version" : "2.0.9",
      "artifacts" : [
        {
          "name" : "slf4j-api.jar",
          "hash" : "sha1:7cf2726fdcfbc8610f9a71fb3ed639871f315340"
        }
      ],
      "configurations" : [
        "provided"
      ]
    },
    {
      "org" : "org.spark-project.spark",
      "name" : "unused",
      "version" : "1.0.0",
      "artifacts" : [
        {
          "name" : "unused.jar",
          "hash" : "sha1:205fe37a2fade6ce6dfcf8eff57ed21a4a1c22af"
        }
      ],
      "configurations" : [
        "provided"
      ]
    },
    {
      "org" : "org.specs2",
      "name" : "specs2-common_2.13",
      "version" : "4.20.3",
      "artifacts" : [
        {
          "name" : "specs2-common_2.13.jar",
          "hash" : "sha1:404b6796ae124f17056237f715c32e83f4c91d4c"
        }
      ],
      "configurations" : [
        "test"
      ]
    },
    {
      "org" : "org.specs2",
      "name" : "specs2-core_2.13",
      "version" : "4.20.3",
      "artifacts" : [
        {
          "name" : "specs2-core_2.13.jar",
          "hash" : "sha1:eec29bae3f8516420b23759a8a4b2d83217b5ce9"
        }
      ],
      "configurations" : [
        "test"
      ]
    },
    {
      "org" : "org.specs2",
      "name" : "specs2-fp_2.13",
      "version" : "4.20.3",
      "artifacts" : [
        {
          "name" : "specs2-fp_2.13.jar",
          "hash" : "sha1:fd9970c1b581012a38daf8a719e1ad68add908ac"
        }
      ],
      "configurations" : [
        "test"
      ]
    },
    {
      "org" : "org.specs2",
      "name" : "specs2-matcher_2.13",
      "version" : "4.20.3",
      "artifacts" : [
        {
          "name" : "specs2-matcher_2.13.jar",
          "hash" : "sha1:185bdab6936aa163c089f94a12ba46f419d6e9f6"
        }
      ],
      "configurations" : [
        "test"
      ]
    },
    {
      "org" : "org.threeten",
      "name" : "threeten-extra",
      "version" : "1.5.0",
      "artifacts" : [
        {
          "name" : "threeten-extra.jar",
          "hash" : "sha1:d6adb54fefe72482ed049f07af31ddf2c287345f"
        }
      ],
      "configurations" : [
        "provided"
      ]
    },
    {
      "org" : "org.tpolecat",
      "name" : "natchez-core_2.13",
      "version" : "0.3.1",
      "artifacts" : [
        {
          "name" : "natchez-core_2.13.jar",
          "hash" : "sha1:82c1f25d6d4d27982766bf7c5d1638ef590c5cc8"
        }
      ],
      "configurations" : [
        "compile",
        "provided",
        "runtime",
        "test"
      ]
    },
    {
      "org" : "org.tpolecat",
      "name" : "natchez-noop_2.13",
      "version" : "0.3.1",
      "artifacts" : [
        {
          "name" : "natchez-noop_2.13.jar",
          "hash" : "sha1:1ae1a118cbdf33b533d303e98bef83aeae7329ce"
        }
      ],
      "configurations" : [
        "compile",
        "runtime",
        "test"
      ]
    },
    {
      "org" : "org.tukaani",
      "name" : "xz",
      "version" : "1.9",
      "artifacts" : [
        {
          "name" : "xz.jar",
          "hash" : "sha1:1ea4bec1a921180164852c65006d928617bd2caf"
        }
      ],
      "configurations" : [
        "provided"
      ]
    },
    {
      "org" : "org.typelevel",
      "name" : "case-insensitive_2.13",
      "version" : "1.3.0",
      "artifacts" : [
        {
          "name" : "case-insensitive_2.13.jar",
          "hash" : "sha1:7e1cf6149b17fb4abe94e60974dfa641068adbb9"
        }
      ],
      "configurations" : [
        "compile",
        "provided",
        "runtime",
        "test"
      ]
    },
    {
      "org" : "org.typelevel",
      "name" : "cats-core_2.13",
      "version" : "2.9.0",
      "artifacts" : [
        {
          "name" : "cats-core_2.13.jar",
          "hash" : "sha1:e829364b8a5cf0d79c9ea0827dc082a49d01bc3d"
        }
      ],
      "configurations" : [
        "compile",
        "provided",
        "runtime",
        "test"
      ]
    },
    {
      "org" : "org.typelevel",
      "name" : "cats-effect-kernel_2.13",
      "version" : "3.4.6",
      "artifacts" : [
        {
          "name" : "cats-effect-kernel_2.13.jar",
          "hash" : "sha1:2dada5527aa04e48dc6d1702506f2da75f837725"
        }
      ],
      "configurations" : [
        "compile",
        "provided",
        "runtime",
        "test"
      ]
    },
    {
      "org" : "org.typelevel",
      "name" : "cats-effect-std_2.13",
      "version" : "3.4.6",
      "artifacts" : [
        {
          "name" : "cats-effect-std_2.13.jar",
          "hash" : "sha1:b40afad41bda79f7e51b30001aef1ff5f3f749c8"
        }
      ],
      "configurations" : [
        "compile",
        "provided",
        "runtime",
        "test"
      ]
    },
    {
      "org" : "org.typelevel",
      "name" : "cats-effect_2.13",
      "version" : "3.4.6",
      "artifacts" : [
        {
          "name" : "cats-effect_2.13.jar",
          "hash" : "sha1:0aecfc712b50e1b1aa3e5f02d6aa6ab65df848c0"
        }
      ],
      "configurations" : [
        "compile",
        "provided",
        "runtime",
        "test"
      ]
    },
    {
      "org" : "org.typelevel",
      "name" : "cats-kernel_2.13",
      "version" : "2.9.0",
      "artifacts" : [
        {
          "name" : "cats-kernel_2.13.jar",
          "hash" : "sha1:60d9c13a233d7dbff25cc1f07e4fa29c00bbd333"
        }
      ],
      "configurations" : [
        "compile",
        "provided",
        "runtime",
        "test"
      ]
    },
    {
      "org" : "org.typelevel",
      "name" : "jawn-parser_2.13",
      "version" : "1.4.0",
      "artifacts" : [
        {
          "name" : "jawn-parser_2.13.jar",
          "hash" : "sha1:528eb9384bf76a11693d81de93d0290a19e446ef"
        }
      ],
      "configurations" : [
        "compile",
        "provided",
        "runtime",
        "test"
      ]
    },
    {
      "org" : "org.typelevel",
      "name" : "literally_2.13",
      "version" : "1.1.0",
      "artifacts" : [
        {
          "name" : "literally_2.13.jar",
          "hash" : "sha1:cf9eb9bf5b0f9f970f5af286459573e8ebc86938"
        }
      ],
      "configurations" : [
        "compile",
        "provided",
        "runtime",
        "test"
      ]
    },
    {
      "org" : "org.xerial.snappy",
      "name" : "snappy-java",
      "version" : "1.1.8.4",
      "artifacts" : [
        {
          "name" : "snappy-java.jar",
          "hash" : "sha1:66f0d56454509f6e36175f2331572e250e04a6cc"
        }
      ],
      "configurations" : [
        "provided"
      ]
    },
    {
      "org" : "oro",
      "name" : "oro",
      "version" : "2.0.8",
      "artifacts" : [
        {
          "name" : "oro.jar",
          "hash" : "sha1:5592374f834645c4ae250f4c9fbb314c9369d698"
        }
      ],
      "configurations" : [
        "provided"
      ]
    }
  ]
}<|MERGE_RESOLUTION|>--- conflicted
+++ resolved
@@ -1,10 +1,6 @@
 {
   "lockVersion" : 1,
-<<<<<<< HEAD
-  "timestamp" : "2024-05-23T11:39:24.534804Z",
-=======
-  "timestamp" : "2024-06-11T15:18:35.554596943Z",
->>>>>>> 85a07f9f
+  "timestamp" : "2024-06-12T07:05:00.629930944Z",
   "configurations" : [
     "compile",
     "optional",
@@ -1105,19 +1101,11 @@
     {
       "org" : "io.scalaland",
       "name" : "chimney-macro-commons_2.13",
-<<<<<<< HEAD
       "version" : "1.0.0",
       "artifacts" : [
         {
           "name" : "chimney-macro-commons_2.13.jar",
           "hash" : "sha1:4d0fbb2a1c1f008a8f6cc76f72fbbd1b7a43176b"
-=======
-      "version" : "0.8.5",
-      "artifacts" : [
-        {
-          "name" : "chimney-macro-commons_2.13.jar",
-          "hash" : "sha1:ad323af2ebaaa6e808a39cef82dcb2138677c418"
->>>>>>> 85a07f9f
         }
       ],
       "configurations" : [
@@ -1130,19 +1118,11 @@
     {
       "org" : "io.scalaland",
       "name" : "chimney_2.13",
-<<<<<<< HEAD
       "version" : "1.0.0",
       "artifacts" : [
         {
           "name" : "chimney_2.13.jar",
           "hash" : "sha1:92728943e6ab7285fb7ed5531c94e8cfc4a7e211"
-=======
-      "version" : "0.8.5",
-      "artifacts" : [
-        {
-          "name" : "chimney_2.13.jar",
-          "hash" : "sha1:9e8a0eaddf7c3869e741e87eab869071387d943d"
->>>>>>> 85a07f9f
         }
       ],
       "configurations" : [
