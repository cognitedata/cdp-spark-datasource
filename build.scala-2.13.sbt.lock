--- conflicted
+++ resolved
@@ -1,10 +1,6 @@
 {
   "lockVersion" : 1,
-<<<<<<< HEAD
-  "timestamp" : "2024-06-04T09:51:10.910249072Z",
-=======
-  "timestamp" : "2024-06-07T12:53:03.993255Z",
->>>>>>> 1ab5ce51
+  "timestamp" : "2024-06-11T15:18:35.554596943Z",
   "configurations" : [
     "compile",
     "optional",
