--- conflicted
+++ resolved
@@ -1,12 +1,14 @@
+# 1.4.41
+
+## Enhancements
+
+* RAW tables will now be filtered in the API when selecting individual columns by name.
+
 # 1.4.40
 
 ## Enhancements
 
-<<<<<<< HEAD
-* RAW tables will now be filtered in the API when selecting individual columns by name. 
-=======
 * Support filter pushdown on externalIdPrefix (for example using SQL `externalId LIKE 'Something%'`). Assets, Time Series and Events support it.
->>>>>>> a02f853c
 
 # 1.4.39
 
