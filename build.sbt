import com.typesafe.sbt.packager.docker.Cmd

val scala212 = "2.12.14"
val scala213 = "2.13.6"
val supportedScalaVersions = List(scala212, scala213)
val sparkVersion = "3.2.0"
val circeVersion = "0.13.0"
val sttpVersion = "3.3.15"
val Specs2Version = "4.6.0"
val artifactory = "https://cognite.jfrog.io/cognite/"
<<<<<<< HEAD
val cogniteSdkVersion = "1.5.17"
=======
val cogniteSdkVersion = "1.5.16"
>>>>>>> 212f2600
val prometheusVersion = "0.8.1"
val log4sVersion = "1.8.2"

resolvers += "libs-release" at artifactory + "libs-release/"

lazy val gpgPass = Option(System.getenv("GPG_KEY_PASSWORD"))

lazy val commonSettings = Seq(
  organization := "com.cognite.spark.datasource",
  organizationName := "Cognite",
  organizationHomepage := Some(url("https://cognite.com")),
  version := "1.4.44",
  crossScalaVersions := supportedScalaVersions,
  description := "Spark data source for the Cognite Data Platform.",
  licenses := List("Apache 2" -> new URL("http://www.apache.org/licenses/LICENSE-2.0.txt")),
  homepage := Some(url("https://github.com/cognitedata/cdp-spark-datasource")),
  libraryDependencies ++= Seq("io.scalaland" %% "chimney" % "0.5.3"),
  developers := List(
    Developer(
      id = "wjoel",
      name = "Joel Wilsson",
      email = "joel.wilsson@cognite.com",
      url = url("https://wjoel.com")
    ),
    Developer(
      id = "hakontro",
      name = "Håkon Trømborg",
      email = "hakon.tromborg@cognite.com",
      url = url("https://github.com/hakontro")
    ),
    Developer(
      id = "tapped",
      name = "Emil Sandstø",
      email = "emil.sandsto@cognite.com",
      url = url("https://github.com/tapped")
    )
  ),
  scmInfo := Some(
    ScmInfo(
      url("https://github.com/cognitedata/cdp-spark-datasource"),
      "scm:git@github.com:cognitedata/cdp-spark-datasource.git"
    )
  ),
  // Remove all additional repository other than Maven Central from POM
  pomIncludeRepository := { _ => false },
  publishTo := {
    val nexus = "https://oss.sonatype.org/"
    if (isSnapshot.value) Some("snapshots" at nexus + "content/repositories/snapshots")
    else Some("releases" at nexus + "service/local/staging/deploy/maven2")
  },
  publishMavenStyle := true,
  pgpPassphrase := {
    if (gpgPass.isDefined) gpgPass.map(_.toCharArray)
    else None
  },
  Test / fork := true
)

// Based on https://www.scala-sbt.org/1.0/docs/Macro-Projects.html#Defining+the+Project+Relationships
lazy val macroSub = (project in file("macro"))
  .settings(
    commonSettings,
    crossScalaVersions := supportedScalaVersions,
    publish := {},
    publishLocal := {},
    libraryDependencies ++= Seq(
      "org.apache.spark" %% "spark-core" % sparkVersion % Provided,
      "org.apache.spark" %% "spark-sql" % sparkVersion % Provided,
      "com.cognite" %% "cognite-sdk-scala" % cogniteSdkVersion
    )
  )

lazy val library = (project in file("."))
  .dependsOn(macroSub % "compile-internal, test-internal")
  .settings(
    commonSettings,
    name := "cdf-spark-datasource",
    scalastyleFailOnWarning := true,
    scalastyleFailOnError := true,
    crossScalaVersions := supportedScalaVersions,
    libraryDependencies ++= Seq(
      "com.cognite" %% "cognite-sdk-scala" % cogniteSdkVersion
        // scala-collection-compat is used in TransformerF, but we don't use that,
        // and this dependency causes issues with Livy.
        exclude("org.scala-lang.modules", "scala-collection-compat_2.11")
        exclude("org.scala-lang.modules", "scala-collection-compat_2.12"),
      "org.specs2" %% "specs2-core" % Specs2Version % Test,
      "com.softwaremill.sttp.client3" %% "async-http-client-backend" % sttpVersion,
      "com.softwaremill.sttp.client3" %% "async-http-client-backend-cats-ce2" % sttpVersion
        // Netty is included in Spark as jars/netty-all-4.<minor>.<patch>.Final.jar
        exclude("io.netty", "netty-buffer")
        exclude("io.netty", "netty-codec-http")
        exclude("io.netty", "netty-codec-http")
        exclude("io.netty", "netty-codec-socks")
        exclude("io.netty", "netty-handler")
        exclude("io.netty", "netty-handler-proxy")
        exclude("io.netty", "netty-resolver-dns")
        exclude("io.netty", "netty-transport-native-epoll")
        exclude("com.softwaremill.sttp", "circe_2.11")
        exclude("com.softwaremill.sttp", "circe_2.12")
        exclude("org.typelevel", "cats-effect_2.11")
        exclude("org.typelevel", "cats-effect_2.12")
        exclude("org.typelevel", "cats-core_2.11")
        exclude("org.typelevel", "cats-core_2.12"),
      "org.slf4j" % "slf4j-api" % "1.7.16" % Provided,
      "io.circe" %% "circe-generic" % circeVersion
        exclude("org.typelevel", "cats-core_2.11")
        exclude("org.typelevel", "cats-core_2.12"),
      "io.circe" %% "circe-generic-extras" % circeVersion
        exclude("org.typelevel", "cats-core_2.11")
        exclude("org.typelevel", "cats-core_2.12"),
      "org.scalatest" %% "scalatest" % "3.0.8" % Test,
      "org.eclipse.jetty" % "jetty-servlet" % "9.4.44.v20210927" % Provided,
      "org.apache.spark" %% "spark-core" % sparkVersion % Provided
        exclude("org.glassfish.hk2.external", "javax.inject"),
      "org.apache.spark" %% "spark-sql" % sparkVersion % Provided
        exclude("org.glassfish.hk2.external", "javax.inject"),
      "org.log4s" %% "log4s" % log4sVersion
    ),
    Compile / packageBin / mappings ++= (macroSub / Compile / packageBin / mappings).value,
    Compile / packageSrc / mappings ++= (macroSub / Compile / packageSrc/ mappings).value,
    coverageExcludedPackages := "com.cognite.data.*"
  )
  .enablePlugins(BuildInfoPlugin)
  .settings(
    buildInfoKeys := Seq[BuildInfoKey](organization, version, organizationName),
    buildInfoPackage := "BuildInfo"
  )

lazy val performancebench = (project in file("performancebench"))
  .enablePlugins(JavaAppPackaging, UniversalPlugin, DockerPlugin)
  .dependsOn(library)
  .settings(
    commonSettings,
    publish / skip := true,
    name := "cdf-spark-performance-bench",
    fork := true,
    libraryDependencies ++= Seq(
      "io.prometheus" % "simpleclient" % prometheusVersion,
      "io.prometheus" % "simpleclient_httpserver" % prometheusVersion,
      "io.prometheus" % "simpleclient_hotspot" % prometheusVersion,
      "org.log4s" %% "log4s" % log4sVersion,
      "org.apache.spark" %% "spark-core" % sparkVersion
        exclude("org.glassfish.hk2.external", "javax.inject"),
      "org.apache.spark" %% "spark-sql" % sparkVersion
        exclude("org.glassfish.hk2.external", "javax.inject"),
    ),
    dockerBaseImage := "eu.gcr.io/cognitedata/cognite-jre:8-slim",
    dockerCommands ++= Seq(
      Cmd("ENV", s"JAVA_MAIN_CLASS=${(Compile / mainClass).value.get}"),
      Cmd("ENV", "JAVA_APP_DIR=/opt/docker/lib")
    ),
  )

addCompilerPlugin("com.olegpy" %% "better-monadic-for" % "0.3.1")

javaOptions ++= Seq("-Xms512M", "-Xmx2048M", "-XX:+CMSClassUnloadingEnabled")<|MERGE_RESOLUTION|>--- conflicted
+++ resolved
@@ -8,11 +8,7 @@
 val sttpVersion = "3.3.15"
 val Specs2Version = "4.6.0"
 val artifactory = "https://cognite.jfrog.io/cognite/"
-<<<<<<< HEAD
 val cogniteSdkVersion = "1.5.17"
-=======
-val cogniteSdkVersion = "1.5.16"
->>>>>>> 212f2600
 val prometheusVersion = "0.8.1"
 val log4sVersion = "1.8.2"
 
