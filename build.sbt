--- conflicted
+++ resolved
@@ -26,11 +26,7 @@
   organization := "com.cognite.spark.datasource",
   organizationName := "Cognite",
   organizationHomepage := Some(url("https://cognite.com")),
-<<<<<<< HEAD
   version := "1.4.21-SNAPSHOT",
-=======
-  version := "1.4.20",
->>>>>>> 7c5581ae
   crossScalaVersions := supportedScalaVersions,
   description := "Spark data source for the Cognite Data Platform.",
   licenses := List("Apache 2" -> new URL("http://www.apache.org/licenses/LICENSE-2.0.txt")),
