--- conflicted
+++ resolved
@@ -25,11 +25,7 @@
   organization := "com.cognite.spark.datasource",
   organizationName := "Cognite",
   organizationHomepage := Some(url("https://cognite.com")),
-<<<<<<< HEAD
   version := "2.3.3",
-=======
-  version := "2.3.2",
->>>>>>> d0acf752
   crossScalaVersions := supportedScalaVersions,
   semanticdbEnabled := true,
   semanticdbVersion := scalafixSemanticdb.revision,
