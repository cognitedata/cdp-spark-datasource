--- conflicted
+++ resolved
@@ -10,11 +10,7 @@
 val sttpVersion = "3.4.1"
 val Specs2Version = "4.6.0"
 val artifactory = "https://cognite.jfrog.io/cognite/"
-<<<<<<< HEAD
 val cogniteSdkVersion = "2.2.2"
-=======
-val cogniteSdkVersion = "2.2.0"
->>>>>>> 1e0161e4
 
 val prometheusVersion = "0.15.0"
 val log4sVersion = "1.8.2"
