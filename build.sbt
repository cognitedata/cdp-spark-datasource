--- conflicted
+++ resolved
@@ -35,12 +35,6 @@
   organization := "com.cognite.spark.datasource",
   organizationName := "Cognite",
   organizationHomepage := Some(url("https://cognite.com")),
-<<<<<<< HEAD
-  version := "3.16." + patchVersion,
-=======
-  version := "3.18." + patchVersion,
->>>>>>> 37086698
-  isSnapshot := patchVersion.endsWith("-SNAPSHOT"),
   crossScalaVersions := supportedScalaVersions,
   semanticdbEnabled := true,
   semanticdbVersion := scalafixSemanticdb.revision,
