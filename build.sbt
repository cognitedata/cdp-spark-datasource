--- conflicted
+++ resolved
@@ -11,11 +11,7 @@
 val sttpVersion = "3.5.2"
 val natchezVersion = "0.3.1"
 val Specs2Version = "4.20.3"
-<<<<<<< HEAD
 val cogniteSdkVersion = "2.30.859"
-=======
-val cogniteSdkVersion = "2.30.856"
->>>>>>> 615c4e82
 
 val prometheusVersion = "0.16.0"
 val log4sVersion = "1.10.0"
@@ -50,7 +46,7 @@
   crossScalaVersions := supportedScalaVersions,
   semanticdbEnabled := true,
   semanticdbVersion := scalafixSemanticdb.revision,
-  scalaVersion := scala213, // default to Scala 2.12
+  scalaVersion := scala212, // default to Scala 2.12
   // handle cross plugin https://github.com/stringbean/sbt-dependency-lock/issues/13
   dependencyLockFile := { baseDirectory.value / s"build.scala-${CrossVersion.partialVersion(scalaVersion.value) match { case Some((2, n)) => s"2.$n" }}.sbt.lock" },
   description := "Spark data source for the Cognite Data Platform.",
@@ -164,10 +160,8 @@
         exclude("org.scala-lang.modules", "scala-collection-compat_2.12")
         exclude("org.scala-lang.modules", "scala-collection-compat_2.13"),
       "org.specs2" %% "specs2-core" % Specs2Version % Test,
-      "com.softwaremill.sttp.client3" %% "fs2" % sttpVersion,
-      "com.softwaremill.sttp.client3" %% "async-http-client-backend-fs2" % sttpVersion,
       "com.softwaremill.sttp.client3" %% "async-http-client-backend-cats" % sttpVersion
-      // Netty is included in Spark as jars/netty-all-4.<minor>.<patch>.Final.jar
+        // Netty is included in Spark as jars/netty-all-4.<minor>.<patch>.Final.jar
         exclude("io.netty", "netty-buffer")
         exclude("io.netty", "netty-handler")
         exclude("io.netty", "netty-transport-native-epoll")
@@ -177,7 +171,6 @@
         exclude("org.typelevel", "cats-effect_2.13")
         exclude("org.typelevel", "cats-core_2.12")
         exclude("org.typelevel", "cats-core_2.13"),
-
       "org.slf4j" % "slf4j-api" % "2.0.9" % Provided,
       "io.circe" %% "circe-generic" % circeVersion
         exclude("org.typelevel", "cats-core_2.12")
