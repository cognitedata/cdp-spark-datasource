--- conflicted
+++ resolved
@@ -10,11 +10,7 @@
 val sttpVersion = "3.5.2"
 val Specs2Version = "4.6.0"
 val artifactory = "https://cognite.jfrog.io/cognite/"
-<<<<<<< HEAD
-val cogniteSdkVersion = "2.5.1-SNAPSHOT"
-=======
 val cogniteSdkVersion = "2.5.2"
->>>>>>> 8e374a8d
 
 val prometheusVersion = "0.15.0"
 val log4sVersion = "1.8.2"
@@ -27,12 +23,8 @@
   organization := "com.cognite.spark.datasource",
   organizationName := "Cognite",
   organizationHomepage := Some(url("https://cognite.com")),
-<<<<<<< HEAD
   version := "2.4.1-SNAPSHOT",
   isSnapshot := true,
-=======
-  version := "2.4.1",
->>>>>>> 8e374a8d
   crossScalaVersions := supportedScalaVersions,
   semanticdbEnabled := true,
   semanticdbVersion := scalafixSemanticdb.revision,
