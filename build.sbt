--- conflicted
+++ resolved
@@ -23,12 +23,8 @@
   organization := "com.cognite.spark.datasource",
   organizationName := "Cognite",
   organizationHomepage := Some(url("https://cognite.com")),
-<<<<<<< HEAD
-  version := "2.3.8",
-=======
   version := "2.4.0-SNAPSHOT",
   isSnapshot := true,
->>>>>>> e308f857
   crossScalaVersions := supportedScalaVersions,
   semanticdbEnabled := true,
   semanticdbVersion := scalafixSemanticdb.revision,
