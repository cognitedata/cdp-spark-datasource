--- conflicted
+++ resolved
@@ -25,11 +25,7 @@
   organization := "com.cognite.spark.datasource",
   organizationName := "Cognite",
   organizationHomepage := Some(url("https://cognite.com")),
-<<<<<<< HEAD
-  version := "2.3.3",
-=======
-  version := "2.3.7",
->>>>>>> ff702848
+  version := "2.3.8",
   crossScalaVersions := supportedScalaVersions,
   semanticdbEnabled := true,
   semanticdbVersion := scalafixSemanticdb.revision,
