--- conflicted
+++ resolved
@@ -1,10 +1,6 @@
 {
   "lockVersion" : 1,
-<<<<<<< HEAD
-  "timestamp" : "2024-06-04T09:51:01.668467458Z",
-=======
-  "timestamp" : "2024-06-07T12:55:47.850818Z",
->>>>>>> 1ab5ce51
+  "timestamp" : "2024-06-11T15:18:24.042766760Z",
   "configurations" : [
     "compile",
     "optional",
