--- conflicted
+++ resolved
@@ -1,10 +1,6 @@
 {
   "lockVersion" : 1,
-<<<<<<< HEAD
-  "timestamp" : "2024-06-04T09:51:16.186262614Z",
-=======
-  "timestamp" : "2024-06-07T13:46:59.732583Z",
->>>>>>> 1ab5ce51
+  "timestamp" : "2024-06-11T15:18:40.553704585Z",
   "configurations" : [
     "compile",
     "optional",
