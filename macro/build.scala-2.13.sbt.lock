{
  "lockVersion" : 1,
<<<<<<< HEAD
  "timestamp" : "2024-07-24T22:17:48.381333Z",
=======
  "timestamp" : "2024-07-26T11:57:27.943697580Z",
>>>>>>> 67a5480c
  "configurations" : [
    "compile",
    "optional",
    "provided",
    "runtime",
    "scalafix",
    "test"
  ],
  "dependencies" : [
    {
      "org" : "co.fs2",
      "name" : "fs2-core_2.13",
      "version" : "3.10.2",
      "artifacts" : [
        {
          "name" : "fs2-core_2.13.jar",
          "hash" : "sha1:ee6589d3ee01c487af8a9d60cd35274b7010ae95"
        }
      ],
      "configurations" : [
        "compile",
        "runtime",
        "test"
      ]
    },
    {
      "org" : "co.fs2",
      "name" : "fs2-io_2.13",
      "version" : "3.10.2",
      "artifacts" : [
        {
          "name" : "fs2-io_2.13.jar",
          "hash" : "sha1:e1c3ac4217d017f26efb0cf2af104d62208090c9"
        }
      ],
      "configurations" : [
        "compile",
        "runtime",
        "test"
      ]
    },
    {
      "org" : "com.chuusai",
      "name" : "shapeless_2.13",
      "version" : "2.3.12",
      "artifacts" : [
        {
          "name" : "shapeless_2.13.jar",
          "hash" : "sha1:95fad9c171019294e0a0b7de12d5e892f95e764a"
        }
      ],
      "configurations" : [
        "compile",
        "runtime",
        "test"
      ]
    },
    {
      "org" : "com.clearspring.analytics",
      "name" : "stream",
      "version" : "2.9.6",
      "artifacts" : [
        {
          "name" : "stream.jar",
          "hash" : "sha1:f9c235bdf6681756b8d4b5429f6e7217597c37ef"
        }
      ],
      "configurations" : [
        "provided"
      ]
    },
    {
      "org" : "com.cognite",
      "name" : "cognite-sdk-scala_2.13",
      "version" : "2.25.836",
      "artifacts" : [
        {
          "name" : "cognite-sdk-scala_2.13.jar",
          "hash" : "sha1:e2d8adc5d5078109dc26c49ea1395c06d011b3f4"
        }
      ],
      "configurations" : [
        "compile",
        "runtime",
        "test"
      ]
    },
    {
      "org" : "com.comcast",
      "name" : "ip4s-core_2.13",
      "version" : "3.5.0",
      "artifacts" : [
        {
          "name" : "ip4s-core_2.13.jar",
          "hash" : "sha1:a35384c0eea504e57656f0a859487624e1ff8c63"
        }
      ],
      "configurations" : [
        "compile",
        "runtime",
        "test"
      ]
    },
    {
      "org" : "com.esotericsoftware",
      "name" : "kryo-shaded",
      "version" : "4.0.2",
      "artifacts" : [
        {
          "name" : "kryo-shaded.jar",
          "hash" : "sha1:e8c89779f93091aa9cb895093402b5d15065bf88"
        }
      ],
      "configurations" : [
        "provided"
      ]
    },
    {
      "org" : "com.esotericsoftware",
      "name" : "minlog",
      "version" : "1.3.0",
      "artifacts" : [
        {
          "name" : "minlog.jar",
          "hash" : "sha1:ff07b5f1b01d2f92bb00a337f9a94873712f0827"
        }
      ],
      "configurations" : [
        "provided"
      ]
    },
    {
      "org" : "com.fasterxml.jackson.core",
      "name" : "jackson-annotations",
      "version" : "2.13.4",
      "artifacts" : [
        {
          "name" : "jackson-annotations.jar",
          "hash" : "sha1:858c6cc78e1f08a885b1613e1d817c829df70a6e"
        }
      ],
      "configurations" : [
        "provided"
      ]
    },
    {
      "org" : "com.fasterxml.jackson.core",
      "name" : "jackson-core",
      "version" : "2.13.4",
      "artifacts" : [
        {
          "name" : "jackson-core.jar",
          "hash" : "sha1:0cf934c681294b97ef6d80082faeefbe1edadf56"
        }
      ],
      "configurations" : [
        "provided"
      ]
    },
    {
      "org" : "com.fasterxml.jackson.core",
      "name" : "jackson-databind",
      "version" : "2.13.4.2",
      "artifacts" : [
        {
          "name" : "jackson-databind.jar",
          "hash" : "sha1:325c06bdfeb628cfb80ebaaf1a26cc1eb558a585"
        }
      ],
      "configurations" : [
        "provided"
      ]
    },
    {
      "org" : "com.fasterxml.jackson.module",
      "name" : "jackson-module-scala_2.13",
      "version" : "2.13.4",
      "artifacts" : [
        {
          "name" : "jackson-module-scala_2.13.jar",
          "hash" : "sha1:681fa6087e63b47ec8e79923309f2d648170ef1a"
        }
      ],
      "configurations" : [
        "provided"
      ]
    },
    {
      "org" : "com.github.luben",
      "name" : "zstd-jni",
      "version" : "1.5.2-1",
      "artifacts" : [
        {
          "name" : "zstd-jni.jar",
          "hash" : "sha1:fad786abc1d1b81570e8d9a2fc8a1ef479bc27b6"
        }
      ],
      "configurations" : [
        "provided"
      ]
    },
    {
      "org" : "com.google.code.findbugs",
      "name" : "jsr305",
      "version" : "3.0.2",
      "artifacts" : [
        {
          "name" : "jsr305.jar",
          "hash" : "sha1:25ea2e8b0c338a877313bd4672d3fe056ea78f0d"
        }
      ],
      "configurations" : [
        "provided"
      ]
    },
    {
      "org" : "com.google.code.gson",
      "name" : "gson",
      "version" : "2.8.6",
      "artifacts" : [
        {
          "name" : "gson.jar",
          "hash" : "sha1:9180733b7df8542621dc12e21e87557e8c99b8cb"
        }
      ],
      "configurations" : [
        "provided"
      ]
    },
    {
      "org" : "com.google.crypto.tink",
      "name" : "tink",
      "version" : "1.6.1",
      "artifacts" : [
        {
          "name" : "tink.jar",
          "hash" : "sha1:4aabcbc2056fda95242c24758842cfcd06ee921c"
        }
      ],
      "configurations" : [
        "provided"
      ]
    },
    {
      "org" : "com.google.flatbuffers",
      "name" : "flatbuffers-java",
      "version" : "1.12.0",
      "artifacts" : [
        {
          "name" : "flatbuffers-java.jar",
          "hash" : "sha1:8201cc7b511177a37071249e891f2f2fea4b32e9"
        }
      ],
      "configurations" : [
        "provided"
      ]
    },
    {
      "org" : "com.google.guava",
      "name" : "guava",
      "version" : "16.0.1",
      "artifacts" : [
        {
          "name" : "guava.jar",
          "hash" : "sha1:5fa98cd1a63c99a44dd8d3b77e4762b066a5d0c5"
        }
      ],
      "configurations" : [
        "provided"
      ]
    },
    {
      "org" : "com.google.protobuf",
      "name" : "protobuf-java",
      "version" : "3.14.0",
      "artifacts" : [
        {
          "name" : "protobuf-java.jar",
          "hash" : "sha1:bb6430f70647fc349fffd1690ddb889dc3ea6699"
        }
      ],
      "configurations" : [
        "provided"
      ]
    },
    {
      "org" : "com.google.protobuf",
      "name" : "protobuf-java",
      "version" : "3.25.3",
      "artifacts" : [
        {
          "name" : "protobuf-java.jar",
          "hash" : "sha1:d3200261955f3298e0d85c9892201e70492ce8eb"
        }
      ],
      "configurations" : [
        "compile",
        "runtime",
        "test"
      ]
    },
    {
      "org" : "com.ning",
      "name" : "compress-lzf",
      "version" : "1.1",
      "artifacts" : [
        {
          "name" : "compress-lzf.jar",
          "hash" : "sha1:8b032855645cb04dd2670781bb35b50a4aceb3f1"
        }
      ],
      "configurations" : [
        "provided"
      ]
    },
    {
      "org" : "com.softwaremill.sttp.client3",
      "name" : "circe_2.13",
      "version" : "3.5.2",
      "artifacts" : [
        {
          "name" : "circe_2.13.jar",
          "hash" : "sha1:235cd40423f2e97bbcb250234f8991f34d98ad0e"
        }
      ],
      "configurations" : [
        "compile",
        "runtime",
        "test"
      ]
    },
    {
      "org" : "com.softwaremill.sttp.client3",
      "name" : "core_2.13",
      "version" : "3.5.2",
      "artifacts" : [
        {
          "name" : "core_2.13.jar",
          "hash" : "sha1:c40e81feaafdec5f8d1861a9298d9c4dd755d25e"
        }
      ],
      "configurations" : [
        "compile",
        "runtime",
        "test"
      ]
    },
    {
      "org" : "com.softwaremill.sttp.client3",
      "name" : "json-common_2.13",
      "version" : "3.5.2",
      "artifacts" : [
        {
          "name" : "json-common_2.13.jar",
          "hash" : "sha1:c87a1b7b38b576a6b83433de14e199e12281102e"
        }
      ],
      "configurations" : [
        "compile",
        "runtime",
        "test"
      ]
    },
    {
      "org" : "com.softwaremill.sttp.model",
      "name" : "core_2.13",
      "version" : "1.4.25",
      "artifacts" : [
        {
          "name" : "core_2.13.jar",
          "hash" : "sha1:a984e346d7ba5bcd3786cdfd0f06db8379d97163"
        }
      ],
      "configurations" : [
        "compile",
        "runtime",
        "test"
      ]
    },
    {
      "org" : "com.softwaremill.sttp.shared",
      "name" : "core_2.13",
      "version" : "1.3.4",
      "artifacts" : [
        {
          "name" : "core_2.13.jar",
          "hash" : "sha1:b5044b1e624d1db20edfbd75409e903843b9786a"
        }
      ],
      "configurations" : [
        "compile",
        "runtime",
        "test"
      ]
    },
    {
      "org" : "com.softwaremill.sttp.shared",
      "name" : "ws_2.13",
      "version" : "1.3.4",
      "artifacts" : [
        {
          "name" : "ws_2.13.jar",
          "hash" : "sha1:7afdc7333ed514b5fc7822509909669b681cb162"
        }
      ],
      "configurations" : [
        "compile",
        "runtime",
        "test"
      ]
    },
    {
      "org" : "com.thoughtworks.paranamer",
      "name" : "paranamer",
      "version" : "2.8",
      "artifacts" : [
        {
          "name" : "paranamer.jar",
          "hash" : "sha1:619eba74c19ccf1da8ebec97a2d7f8ba05773dd6"
        }
      ],
      "configurations" : [
        "provided"
      ]
    },
    {
      "org" : "com.twitter",
      "name" : "chill-java",
      "version" : "0.10.0",
      "artifacts" : [
        {
          "name" : "chill-java.jar",
          "hash" : "sha1:0fd2eb52afd9ab4337c9e51823f41ad8916e6976"
        }
      ],
      "configurations" : [
        "provided"
      ]
    },
    {
      "org" : "com.twitter",
      "name" : "chill_2.13",
      "version" : "0.10.0",
      "artifacts" : [
        {
          "name" : "chill_2.13.jar",
          "hash" : "sha1:764f2844ce1c7033869e069dc7cfe3f9682d175f"
        }
      ],
      "configurations" : [
        "provided"
      ]
    },
    {
      "org" : "com.univocity",
      "name" : "univocity-parsers",
      "version" : "2.9.1",
      "artifacts" : [
        {
          "name" : "univocity-parsers.jar",
          "hash" : "sha1:081827d186e42129f23c3f1e002b757ad4b4e769"
        }
      ],
      "configurations" : [
        "provided"
      ]
    },
    {
      "org" : "commons-codec",
      "name" : "commons-codec",
      "version" : "1.15",
      "artifacts" : [
        {
          "name" : "commons-codec.jar",
          "hash" : "sha1:49d94806b6e3dc933dacbd8acb0fdbab8ebd1e5d"
        }
      ],
      "configurations" : [
        "provided"
      ]
    },
    {
      "org" : "commons-collections",
      "name" : "commons-collections",
      "version" : "3.2.2",
      "artifacts" : [
        {
          "name" : "commons-collections.jar",
          "hash" : "sha1:8ad72fe39fa8c91eaaf12aadb21e0c3661fe26d5"
        }
      ],
      "configurations" : [
        "provided"
      ]
    },
    {
      "org" : "commons-io",
      "name" : "commons-io",
      "version" : "2.11.0",
      "artifacts" : [
        {
          "name" : "commons-io.jar",
          "hash" : "sha1:a2503f302b11ebde7ebc3df41daebe0e4eea3689"
        }
      ],
      "configurations" : [
        "provided"
      ]
    },
    {
      "org" : "commons-io",
      "name" : "commons-io",
      "version" : "2.16.1",
      "artifacts" : [
        {
          "name" : "commons-io.jar",
          "hash" : "sha1:377d592e740dc77124e0901291dbfaa6810a200e"
        }
      ],
      "configurations" : [
        "compile",
        "runtime",
        "test"
      ]
    },
    {
      "org" : "commons-lang",
      "name" : "commons-lang",
      "version" : "2.6",
      "artifacts" : [
        {
          "name" : "commons-lang.jar",
          "hash" : "sha1:0ce1edb914c94ebc388f086c6827e8bdeec71ac2"
        }
      ],
      "configurations" : [
        "provided"
      ]
    },
    {
      "org" : "commons-logging",
      "name" : "commons-logging",
      "version" : "1.1.3",
      "artifacts" : [
        {
          "name" : "commons-logging.jar",
          "hash" : "sha1:f6f66e966c70a83ffbdb6f17a0919eaf7c8aca7f"
        }
      ],
      "configurations" : [
        "provided"
      ]
    },
    {
      "org" : "io.airlift",
      "name" : "aircompressor",
      "version" : "0.21",
      "artifacts" : [
        {
          "name" : "aircompressor.jar",
          "hash" : "sha1:0d1efd839d539481952a9757834054239774f057"
        }
      ],
      "configurations" : [
        "provided"
      ]
    },
    {
      "org" : "io.circe",
      "name" : "circe-core_2.13",
      "version" : "0.14.9",
      "artifacts" : [
        {
          "name" : "circe-core_2.13.jar",
          "hash" : "sha1:7f569014f391ab5e280b0264a6d78c9d2c014fbd"
        }
      ],
      "configurations" : [
        "compile",
        "runtime",
        "test"
      ]
    },
    {
      "org" : "io.circe",
      "name" : "circe-generic_2.13",
      "version" : "0.14.9",
      "artifacts" : [
        {
          "name" : "circe-generic_2.13.jar",
          "hash" : "sha1:2a4808ad4ca221315704f6c6e5fda70fd475f572"
        }
      ],
      "configurations" : [
        "compile",
        "runtime",
        "test"
      ]
    },
    {
      "org" : "io.circe",
      "name" : "circe-jawn_2.13",
      "version" : "0.14.9",
      "artifacts" : [
        {
          "name" : "circe-jawn_2.13.jar",
          "hash" : "sha1:b7b6320dfdf2e1d029509de8af486008f16f62f4"
        }
      ],
      "configurations" : [
        "compile",
        "runtime",
        "test"
      ]
    },
    {
      "org" : "io.circe",
      "name" : "circe-numbers_2.13",
      "version" : "0.14.9",
      "artifacts" : [
        {
          "name" : "circe-numbers_2.13.jar",
          "hash" : "sha1:f4e4406d9d2dd7c32ebcc8813d06725114353089"
        }
      ],
      "configurations" : [
        "compile",
        "runtime",
        "test"
      ]
    },
    {
      "org" : "io.circe",
      "name" : "circe-parser_2.13",
      "version" : "0.14.9",
      "artifacts" : [
        {
          "name" : "circe-parser_2.13.jar",
          "hash" : "sha1:95f4e783f9090ed56edc20935aabfd191a2a8282"
        }
      ],
      "configurations" : [
        "compile",
        "runtime",
        "test"
      ]
    },
    {
      "org" : "io.dropwizard.metrics",
      "name" : "metrics-core",
      "version" : "4.2.7",
      "artifacts" : [
        {
          "name" : "metrics-core.jar",
          "hash" : "sha1:f5cfd15166bd888cb3439e282517f23b5d38279e"
        }
      ],
      "configurations" : [
        "provided"
      ]
    },
    {
      "org" : "io.dropwizard.metrics",
      "name" : "metrics-graphite",
      "version" : "4.2.7",
      "artifacts" : [
        {
          "name" : "metrics-graphite.jar",
          "hash" : "sha1:869c77d34f2c26721ad546c1c7299522cb132073"
        }
      ],
      "configurations" : [
        "provided"
      ]
    },
    {
      "org" : "io.dropwizard.metrics",
      "name" : "metrics-jmx",
      "version" : "4.2.7",
      "artifacts" : [
        {
          "name" : "metrics-jmx.jar",
          "hash" : "sha1:c84a5dcea36575a3e8112761ebba16063bede087"
        }
      ],
      "configurations" : [
        "provided"
      ]
    },
    {
      "org" : "io.dropwizard.metrics",
      "name" : "metrics-json",
      "version" : "4.2.7",
      "artifacts" : [
        {
          "name" : "metrics-json.jar",
          "hash" : "sha1:d7f7737313e7a928a2e6a731bdb210f8647a9383"
        }
      ],
      "configurations" : [
        "provided"
      ]
    },
    {
      "org" : "io.dropwizard.metrics",
      "name" : "metrics-jvm",
      "version" : "4.2.7",
      "artifacts" : [
        {
          "name" : "metrics-jvm.jar",
          "hash" : "sha1:f59effb15e15a57943d467603bda72136a3af875"
        }
      ],
      "configurations" : [
        "provided"
      ]
    },
    {
      "org" : "io.netty",
      "name" : "netty-all",
      "version" : "4.1.74.Final",
      "artifacts" : [
        {
          "name" : "netty-all.jar",
          "hash" : "sha1:6222d246335309985a8bb05adc4a055bbcc2c9f2"
        }
      ],
      "configurations" : [
        "provided"
      ]
    },
    {
      "org" : "io.netty",
      "name" : "netty-buffer",
      "version" : "4.1.74.Final",
      "artifacts" : [
        {
          "name" : "netty-buffer.jar",
          "hash" : "sha1:fd49b6a3a7aa2e5d4922cf125b52d880c1a8b7bd"
        }
      ],
      "configurations" : [
        "provided"
      ]
    },
    {
      "org" : "io.netty",
      "name" : "netty-codec",
      "version" : "4.1.74.Final",
      "artifacts" : [
        {
          "name" : "netty-codec.jar",
          "hash" : "sha1:cbc1d14c827a27cef5d6583f8978445c8b4445d2"
        }
      ],
      "configurations" : [
        "provided"
      ]
    },
    {
      "org" : "io.netty",
      "name" : "netty-common",
      "version" : "4.1.74.Final",
      "artifacts" : [
        {
          "name" : "netty-common.jar",
          "hash" : "sha1:891b8ad3206469762b20c73f45d0d2e24cff3dd2"
        }
      ],
      "configurations" : [
        "provided"
      ]
    },
    {
      "org" : "io.netty",
      "name" : "netty-handler",
      "version" : "4.1.74.Final",
      "artifacts" : [
        {
          "name" : "netty-handler.jar",
          "hash" : "sha1:fc9d000dfaea5719192929f943357a89f1cbf81c"
        }
      ],
      "configurations" : [
        "provided"
      ]
    },
    {
      "org" : "io.netty",
      "name" : "netty-resolver",
      "version" : "4.1.74.Final",
      "artifacts" : [
        {
          "name" : "netty-resolver.jar",
          "hash" : "sha1:9209265687a125259fe0396b57d8ccc79697d40e"
        }
      ],
      "configurations" : [
        "provided"
      ]
    },
    {
      "org" : "io.netty",
      "name" : "netty-tcnative-classes",
      "version" : "2.0.48.Final",
      "artifacts" : [
        {
          "name" : "netty-tcnative-classes.jar",
          "hash" : "sha1:9f62346df2f103045cad6f9416e2925a32ee8709"
        }
      ],
      "configurations" : [
        "provided"
      ]
    },
    {
      "org" : "io.netty",
      "name" : "netty-transport",
      "version" : "4.1.74.Final",
      "artifacts" : [
        {
          "name" : "netty-transport.jar",
          "hash" : "sha1:d760fb9f5d12c93887e171c442e30862a9898d59"
        }
      ],
      "configurations" : [
        "provided"
      ]
    },
    {
      "org" : "io.netty",
      "name" : "netty-transport-classes-epoll",
      "version" : "4.1.74.Final",
      "artifacts" : [
        {
          "name" : "netty-transport-classes-epoll.jar",
          "hash" : "sha1:b8e7559ca2f0c25557454aacf317082a8b35b04b"
        }
      ],
      "configurations" : [
        "provided"
      ]
    },
    {
      "org" : "io.netty",
      "name" : "netty-transport-classes-kqueue",
      "version" : "4.1.74.Final",
      "artifacts" : [
        {
          "name" : "netty-transport-classes-kqueue.jar",
          "hash" : "sha1:2597980aa86bbdbe17c126ef4fba8187cbe0ddca"
        }
      ],
      "configurations" : [
        "provided"
      ]
    },
    {
      "org" : "io.netty",
      "name" : "netty-transport-native-epoll",
      "version" : "4.1.74.Final",
      "artifacts" : [
        {
          "name" : "netty-transport-native-epoll.jar",
          "hash" : "sha1:77b79efef6c39aea2c3e3088a469dea14503e110"
        }
      ],
      "configurations" : [
        "provided"
      ]
    },
    {
      "org" : "io.netty",
      "name" : "netty-transport-native-kqueue",
      "version" : "4.1.74.Final",
      "artifacts" : [
        {
          "name" : "netty-transport-native-kqueue.jar",
          "hash" : "sha1:1b9ebd48c59a6c040189565a1bd12386e5b68edb"
        }
      ],
      "configurations" : [
        "provided"
      ]
    },
    {
      "org" : "io.netty",
      "name" : "netty-transport-native-unix-common",
      "version" : "4.1.74.Final",
      "artifacts" : [
        {
          "name" : "netty-transport-native-unix-common.jar",
          "hash" : "sha1:6b173e3fde38290859446db7889422e6ff0980d9"
        }
      ],
      "configurations" : [
        "provided"
      ]
    },
    {
      "org" : "io.scalaland",
      "name" : "chimney-macro-commons_2.13",
      "version" : "1.1.0",
      "artifacts" : [
        {
          "name" : "chimney-macro-commons_2.13.jar",
          "hash" : "sha1:69abfc3ddb1081e224979a33713bc1a8227e2856"
        }
      ],
      "configurations" : [
        "compile",
        "runtime",
        "test"
      ]
    },
    {
      "org" : "io.scalaland",
      "name" : "chimney_2.13",
      "version" : "1.1.0",
      "artifacts" : [
        {
          "name" : "chimney_2.13.jar",
          "hash" : "sha1:b825330f708402fdc1dde2fad483e5cebf6f1a39"
        }
      ],
      "configurations" : [
        "compile",
        "runtime",
        "test"
      ]
    },
    {
      "org" : "jakarta.annotation",
      "name" : "jakarta.annotation-api",
      "version" : "1.3.5",
      "artifacts" : [
        {
          "name" : "jakarta.annotation-api.jar",
          "hash" : "sha1:59eb84ee0d616332ff44aba065f3888cf002cd2d"
        }
      ],
      "configurations" : [
        "provided"
      ]
    },
    {
      "org" : "jakarta.servlet",
      "name" : "jakarta.servlet-api",
      "version" : "4.0.3",
      "artifacts" : [
        {
          "name" : "jakarta.servlet-api.jar",
          "hash" : "sha1:7c810f7bca93d109bac3323286b8e5ec6c394e12"
        }
      ],
      "configurations" : [
        "provided"
      ]
    },
    {
      "org" : "jakarta.validation",
      "name" : "jakarta.validation-api",
      "version" : "2.0.2",
      "artifacts" : [
        {
          "name" : "jakarta.validation-api.jar",
          "hash" : "sha1:5eacc6522521f7eacb081f95cee1e231648461e7"
        }
      ],
      "configurations" : [
        "provided"
      ]
    },
    {
      "org" : "jakarta.ws.rs",
      "name" : "jakarta.ws.rs-api",
      "version" : "2.1.6",
      "artifacts" : [
        {
          "name" : "jakarta.ws.rs-api.jar",
          "hash" : "sha1:1dcb770bce80a490dff49729b99c7a60e9ecb122"
        }
      ],
      "configurations" : [
        "provided"
      ]
    },
    {
      "org" : "javax.activation",
      "name" : "activation",
      "version" : "1.1.1",
      "artifacts" : [
        {
          "name" : "activation.jar",
          "hash" : "sha1:485de3a253e23f645037828c07f1d7f1af40763a"
        }
      ],
      "configurations" : [
        "provided"
      ]
    },
    {
      "org" : "javax.annotation",
      "name" : "javax.annotation-api",
      "version" : "1.3.2",
      "artifacts" : [
        {
          "name" : "javax.annotation-api.jar",
          "hash" : "sha1:934c04d3cfef185a8008e7bf34331b79730a9d43"
        }
      ],
      "configurations" : [
        "provided"
      ]
    },
    {
      "org" : "net.razorvine",
      "name" : "pickle",
      "version" : "1.2",
      "artifacts" : [
        {
          "name" : "pickle.jar",
          "hash" : "sha1:46f088b85d6fbd3b199e4180cc1aa5e8260f7d7f"
        }
      ],
      "configurations" : [
        "provided"
      ]
    },
    {
      "org" : "net.sf.py4j",
      "name" : "py4j",
      "version" : "0.10.9.5",
      "artifacts" : [
        {
          "name" : "py4j.jar",
          "hash" : "sha1:3b4096fbc7d17a8ba2b53051ce6cc57a689b54dd"
        }
      ],
      "configurations" : [
        "provided"
      ]
    },
    {
      "org" : "org.antlr",
      "name" : "antlr4-runtime",
      "version" : "4.8",
      "artifacts" : [
        {
          "name" : "antlr4-runtime.jar",
          "hash" : "sha1:7fe453b678b71c87c6677cef26f6b0cd96b26586"
        }
      ],
      "configurations" : [
        "provided"
      ]
    },
    {
      "org" : "org.apache.arrow",
      "name" : "arrow-format",
      "version" : "7.0.0",
      "artifacts" : [
        {
          "name" : "arrow-format.jar",
          "hash" : "sha1:8421e5eb889d596acd54ba4fb3eb6c1b3df7a45c"
        }
      ],
      "configurations" : [
        "provided"
      ]
    },
    {
      "org" : "org.apache.arrow",
      "name" : "arrow-memory-core",
      "version" : "7.0.0",
      "artifacts" : [
        {
          "name" : "arrow-memory-core.jar",
          "hash" : "sha1:90b4244638fa61f222c27cc1c6cad21d247ca5c6"
        }
      ],
      "configurations" : [
        "provided"
      ]
    },
    {
      "org" : "org.apache.arrow",
      "name" : "arrow-memory-netty",
      "version" : "7.0.0",
      "artifacts" : [
        {
          "name" : "arrow-memory-netty.jar",
          "hash" : "sha1:483b03502d6bddc76db8c2f03d60f49ecd25491a"
        }
      ],
      "configurations" : [
        "provided"
      ]
    },
    {
      "org" : "org.apache.arrow",
      "name" : "arrow-vector",
      "version" : "7.0.0",
      "artifacts" : [
        {
          "name" : "arrow-vector.jar",
          "hash" : "sha1:6903aa5a526794a37db450acd2413a24e15f816e"
        }
      ],
      "configurations" : [
        "provided"
      ]
    },
    {
      "org" : "org.apache.avro",
      "name" : "avro",
      "version" : "1.11.0",
      "artifacts" : [
        {
          "name" : "avro.jar",
          "hash" : "sha1:2b0c58e5b450d4f4931456952ad9520cae9c896c"
        }
      ],
      "configurations" : [
        "provided"
      ]
    },
    {
      "org" : "org.apache.avro",
      "name" : "avro-ipc",
      "version" : "1.11.0",
      "artifacts" : [
        {
          "name" : "avro-ipc.jar",
          "hash" : "sha1:940de2ce4ba26fcfe2bd636f83a759d1cf5da5b8"
        }
      ],
      "configurations" : [
        "provided"
      ]
    },
    {
      "org" : "org.apache.avro",
      "name" : "avro-mapred",
      "version" : "1.11.0",
      "artifacts" : [
        {
          "name" : "avro-mapred.jar",
          "hash" : "sha1:ce5ac75e4a44833ec622805d764874cd55bb58fc"
        }
      ],
      "configurations" : [
        "provided"
      ]
    },
    {
      "org" : "org.apache.commons",
      "name" : "commons-collections4",
      "version" : "4.4",
      "artifacts" : [
        {
          "name" : "commons-collections4.jar",
          "hash" : "sha1:62ebe7544cb7164d87e0637a2a6a2bdc981395e8"
        }
      ],
      "configurations" : [
        "provided"
      ]
    },
    {
      "org" : "org.apache.commons",
      "name" : "commons-compress",
      "version" : "1.21",
      "artifacts" : [
        {
          "name" : "commons-compress.jar",
          "hash" : "sha1:4ec95b60d4e86b5c95a0e919cb172a0af98011ef"
        }
      ],
      "configurations" : [
        "provided"
      ]
    },
    {
      "org" : "org.apache.commons",
      "name" : "commons-crypto",
      "version" : "1.1.0",
      "artifacts" : [
        {
          "name" : "commons-crypto.jar",
          "hash" : "sha1:4a8b4caa84032a0f1f1dad16875820a4f37524b7"
        }
      ],
      "configurations" : [
        "provided"
      ]
    },
    {
      "org" : "org.apache.commons",
      "name" : "commons-lang3",
      "version" : "3.12.0",
      "artifacts" : [
        {
          "name" : "commons-lang3.jar",
          "hash" : "sha1:c6842c86792ff03b9f1d1fe2aab8dc23aa6c6f0e"
        }
      ],
      "configurations" : [
        "provided"
      ]
    },
    {
      "org" : "org.apache.commons",
      "name" : "commons-math3",
      "version" : "3.6.1",
      "artifacts" : [
        {
          "name" : "commons-math3.jar",
          "hash" : "sha1:e4ba98f1d4b3c80ec46392f25e094a6a2e58fcbf"
        }
      ],
      "configurations" : [
        "provided"
      ]
    },
    {
      "org" : "org.apache.commons",
      "name" : "commons-text",
      "version" : "1.10.0",
      "artifacts" : [
        {
          "name" : "commons-text.jar",
          "hash" : "sha1:3363381aef8cef2dbc1023b3e3a9433b08b64e01"
        }
      ],
      "configurations" : [
        "provided"
      ]
    },
    {
      "org" : "org.apache.curator",
      "name" : "curator-client",
      "version" : "2.13.0",
      "artifacts" : [
        {
          "name" : "curator-client.jar",
          "hash" : "sha1:a1974d9b3251c055408059b2f408d19d7db07224"
        }
      ],
      "configurations" : [
        "provided"
      ]
    },
    {
      "org" : "org.apache.curator",
      "name" : "curator-framework",
      "version" : "2.13.0",
      "artifacts" : [
        {
          "name" : "curator-framework.jar",
          "hash" : "sha1:d45229aee7d3f1f628a34fcac9b66ed5ba52c31f"
        }
      ],
      "configurations" : [
        "provided"
      ]
    },
    {
      "org" : "org.apache.curator",
      "name" : "curator-recipes",
      "version" : "2.13.0",
      "artifacts" : [
        {
          "name" : "curator-recipes.jar",
          "hash" : "sha1:1e6d5cf7b18a402f5d52785877010711538d68a0"
        }
      ],
      "configurations" : [
        "provided"
      ]
    },
    {
      "org" : "org.apache.hadoop",
      "name" : "hadoop-client-api",
      "version" : "3.3.2",
      "artifacts" : [
        {
          "name" : "hadoop-client-api.jar",
          "hash" : "sha1:48f1af0a3a0270095dc59dc9f7d698969de4b4bf"
        }
      ],
      "configurations" : [
        "provided"
      ]
    },
    {
      "org" : "org.apache.hadoop",
      "name" : "hadoop-client-runtime",
      "version" : "3.3.2",
      "artifacts" : [
        {
          "name" : "hadoop-client-runtime.jar",
          "hash" : "sha1:0112f2b7420fa77c62148799175c073594197e6c"
        }
      ],
      "configurations" : [
        "provided"
      ]
    },
    {
      "org" : "org.apache.hive",
      "name" : "hive-storage-api",
      "version" : "2.7.2",
      "artifacts" : [
        {
          "name" : "hive-storage-api.jar",
          "hash" : "sha1:68ebb7b11f93daaa43286d3d41279da0cfc06f35"
        }
      ],
      "configurations" : [
        "provided"
      ]
    },
    {
      "org" : "org.apache.ivy",
      "name" : "ivy",
      "version" : "2.5.1",
      "artifacts" : [
        {
          "name" : "ivy.jar",
          "hash" : "sha1:7fac35f24f89776e7b78ec98658d8bc8f22f7e89"
        }
      ],
      "configurations" : [
        "provided"
      ]
    },
    {
      "org" : "org.apache.logging.log4j",
      "name" : "log4j-1.2-api",
      "version" : "2.17.2",
      "artifacts" : [
        {
          "name" : "log4j-1.2-api.jar",
          "hash" : "sha1:8101f657252de8b2b8fb88e2b7cc8854924bf978"
        }
      ],
      "configurations" : [
        "provided"
      ]
    },
    {
      "org" : "org.apache.logging.log4j",
      "name" : "log4j-api",
      "version" : "2.17.2",
      "artifacts" : [
        {
          "name" : "log4j-api.jar",
          "hash" : "sha1:f42d6afa111b4dec5d2aea0fe2197240749a4ea6"
        }
      ],
      "configurations" : [
        "provided"
      ]
    },
    {
      "org" : "org.apache.logging.log4j",
      "name" : "log4j-core",
      "version" : "2.17.2",
      "artifacts" : [
        {
          "name" : "log4j-core.jar",
          "hash" : "sha1:fa43ba4467f5300b16d1e0742934149bfc5ac564"
        }
      ],
      "configurations" : [
        "provided"
      ]
    },
    {
      "org" : "org.apache.logging.log4j",
      "name" : "log4j-slf4j-impl",
      "version" : "2.17.2",
      "artifacts" : [
        {
          "name" : "log4j-slf4j-impl.jar",
          "hash" : "sha1:0183f7c95fc981f3e97d008b363341343508848e"
        }
      ],
      "configurations" : [
        "provided"
      ]
    },
    {
      "org" : "org.apache.orc",
      "name" : "orc-core",
      "version" : "1.7.10",
      "artifacts" : [
        {
          "name" : "orc-core.jar",
          "hash" : "sha1:71b922618be76ed251a047b03d6989cf0bed8925"
        }
      ],
      "configurations" : [
        "provided"
      ]
    },
    {
      "org" : "org.apache.orc",
      "name" : "orc-mapreduce",
      "version" : "1.7.10",
      "artifacts" : [
        {
          "name" : "orc-mapreduce.jar",
          "hash" : "sha1:cfe80b0179d1f394c6a6a7013b883d855050747c"
        }
      ],
      "configurations" : [
        "provided"
      ]
    },
    {
      "org" : "org.apache.orc",
      "name" : "orc-shims",
      "version" : "1.7.10",
      "artifacts" : [
        {
          "name" : "orc-shims.jar",
          "hash" : "sha1:2fabee8f620ba70b95a3fdefff72ba178729105b"
        }
      ],
      "configurations" : [
        "provided"
      ]
    },
    {
      "org" : "org.apache.parquet",
      "name" : "parquet-column",
      "version" : "1.12.2",
      "artifacts" : [
        {
          "name" : "parquet-column.jar",
          "hash" : "sha1:7714bd859f7ad1e2f6ab7c42389a3e92706d81fd"
        }
      ],
      "configurations" : [
        "provided"
      ]
    },
    {
      "org" : "org.apache.parquet",
      "name" : "parquet-common",
      "version" : "1.12.2",
      "artifacts" : [
        {
          "name" : "parquet-common.jar",
          "hash" : "sha1:368e65719c3a73139020d21655c418ec33c7dcb7"
        }
      ],
      "configurations" : [
        "provided"
      ]
    },
    {
      "org" : "org.apache.parquet",
      "name" : "parquet-encoding",
      "version" : "1.12.2",
      "artifacts" : [
        {
          "name" : "parquet-encoding.jar",
          "hash" : "sha1:1807d74d0f36f2ae9bf5c3624de32f218cc5a68a"
        }
      ],
      "configurations" : [
        "provided"
      ]
    },
    {
      "org" : "org.apache.parquet",
      "name" : "parquet-format-structures",
      "version" : "1.12.2",
      "artifacts" : [
        {
          "name" : "parquet-format-structures.jar",
          "hash" : "sha1:425ee45a1e73dc9b6316a79f8d5b34cdc56be986"
        }
      ],
      "configurations" : [
        "provided"
      ]
    },
    {
      "org" : "org.apache.parquet",
      "name" : "parquet-hadoop",
      "version" : "1.12.2",
      "artifacts" : [
        {
          "name" : "parquet-hadoop.jar",
          "hash" : "sha1:a78df3cce9988d5ec7594acea200104689762f49"
        }
      ],
      "configurations" : [
        "provided"
      ]
    },
    {
      "org" : "org.apache.parquet",
      "name" : "parquet-jackson",
      "version" : "1.12.2",
      "artifacts" : [
        {
          "name" : "parquet-jackson.jar",
          "hash" : "sha1:1c8c957d84d1ea3dcf74baa30a191bc0cf9a50ba"
        }
      ],
      "configurations" : [
        "provided"
      ]
    },
    {
      "org" : "org.apache.spark",
      "name" : "spark-catalyst_2.13",
      "version" : "3.3.4",
      "artifacts" : [
        {
          "name" : "spark-catalyst_2.13.jar",
          "hash" : "sha1:bfbd1a569ae07065a309b84bb924123301774ef4"
        }
      ],
      "configurations" : [
        "provided"
      ]
    },
    {
      "org" : "org.apache.spark",
      "name" : "spark-core_2.13",
      "version" : "3.3.4",
      "artifacts" : [
        {
          "name" : "spark-core_2.13.jar",
          "hash" : "sha1:efa2900e6faedd59ea6fe15f567e44cd8f75ef90"
        }
      ],
      "configurations" : [
        "provided"
      ]
    },
    {
      "org" : "org.apache.spark",
      "name" : "spark-kvstore_2.13",
      "version" : "3.3.4",
      "artifacts" : [
        {
          "name" : "spark-kvstore_2.13.jar",
          "hash" : "sha1:2ba61f460707661d881a8aea503df9290e7a628d"
        }
      ],
      "configurations" : [
        "provided"
      ]
    },
    {
      "org" : "org.apache.spark",
      "name" : "spark-launcher_2.13",
      "version" : "3.3.4",
      "artifacts" : [
        {
          "name" : "spark-launcher_2.13.jar",
          "hash" : "sha1:5d9323dfc9e283f19e6375eb211230622c8415f0"
        }
      ],
      "configurations" : [
        "provided"
      ]
    },
    {
      "org" : "org.apache.spark",
      "name" : "spark-network-common_2.13",
      "version" : "3.3.4",
      "artifacts" : [
        {
          "name" : "spark-network-common_2.13.jar",
          "hash" : "sha1:d04b58b1397862630f2d165509459bf30f4bd089"
        }
      ],
      "configurations" : [
        "provided"
      ]
    },
    {
      "org" : "org.apache.spark",
      "name" : "spark-network-shuffle_2.13",
      "version" : "3.3.4",
      "artifacts" : [
        {
          "name" : "spark-network-shuffle_2.13.jar",
          "hash" : "sha1:999204413cecf82b246eadb0e3c003b106d1a007"
        }
      ],
      "configurations" : [
        "provided"
      ]
    },
    {
      "org" : "org.apache.spark",
      "name" : "spark-sketch_2.13",
      "version" : "3.3.4",
      "artifacts" : [
        {
          "name" : "spark-sketch_2.13.jar",
          "hash" : "sha1:17405e51d9d319040ee0e7f205c4569b1b53059c"
        }
      ],
      "configurations" : [
        "provided"
      ]
    },
    {
      "org" : "org.apache.spark",
      "name" : "spark-sql_2.13",
      "version" : "3.3.4",
      "artifacts" : [
        {
          "name" : "spark-sql_2.13.jar",
          "hash" : "sha1:b07c7f7704ae9be579ee62b8d80cab5bbcab1e1e"
        }
      ],
      "configurations" : [
        "provided"
      ]
    },
    {
      "org" : "org.apache.spark",
      "name" : "spark-tags_2.13",
      "version" : "3.3.4",
      "artifacts" : [
        {
          "name" : "spark-tags_2.13.jar",
          "hash" : "sha1:bdc8787623627bc70ec9054ba518f27c45b5a098"
        }
      ],
      "configurations" : [
        "provided"
      ]
    },
    {
      "org" : "org.apache.spark",
      "name" : "spark-unsafe_2.13",
      "version" : "3.3.4",
      "artifacts" : [
        {
          "name" : "spark-unsafe_2.13.jar",
          "hash" : "sha1:cf9f848aa1f4dd1a0f996a4a9f63afa507545c6b"
        }
      ],
      "configurations" : [
        "provided"
      ]
    },
    {
      "org" : "org.apache.xbean",
      "name" : "xbean-asm9-shaded",
      "version" : "4.20",
      "artifacts" : [
        {
          "name" : "xbean-asm9-shaded.jar",
          "hash" : "sha1:17f4dc86c438d1f4775eda3cf656f0040ea451e7"
        }
      ],
      "configurations" : [
        "provided"
      ]
    },
    {
      "org" : "org.apache.yetus",
      "name" : "audience-annotations",
      "version" : "0.12.0",
      "artifacts" : [
        {
          "name" : "audience-annotations.jar",
          "hash" : "sha1:e0efa60318229590103e31c69ebdaae56d903644"
        }
      ],
      "configurations" : [
        "provided"
      ]
    },
    {
      "org" : "org.apache.zookeeper",
      "name" : "zookeeper",
      "version" : "3.6.2",
      "artifacts" : [
        {
          "name" : "zookeeper.jar",
          "hash" : "sha1:bd0630f2de482ce8a14bc1de8dc12ef6197f4624"
        }
      ],
      "configurations" : [
        "provided"
      ]
    },
    {
      "org" : "org.apache.zookeeper",
      "name" : "zookeeper-jute",
      "version" : "3.6.2",
      "artifacts" : [
        {
          "name" : "zookeeper-jute.jar",
          "hash" : "sha1:1cb72bc20e0796c2bb10034e514f76364e902898"
        }
      ],
      "configurations" : [
        "provided"
      ]
    },
    {
      "org" : "org.codehaus.janino",
      "name" : "commons-compiler",
      "version" : "3.0.16",
      "artifacts" : [
        {
          "name" : "commons-compiler.jar",
          "hash" : "sha1:013006f927c8383e85bea59c401de7ef3d7fa741"
        }
      ],
      "configurations" : [
        "provided"
      ]
    },
    {
      "org" : "org.codehaus.janino",
      "name" : "janino",
      "version" : "3.0.16",
      "artifacts" : [
        {
          "name" : "janino.jar",
          "hash" : "sha1:763e11f67b343ceb7cfc65315e0d05a778224f42"
        }
      ],
      "configurations" : [
        "provided"
      ]
    },
    {
      "org" : "org.fusesource.leveldbjni",
      "name" : "leveldbjni-all",
      "version" : "1.8",
      "artifacts" : [
        {
          "name" : "leveldbjni-all.jar",
          "hash" : "sha1:707350a2eeb1fa2ed77a32ddb3893ed308e941db"
        }
      ],
      "configurations" : [
        "provided"
      ]
    },
    {
      "org" : "org.glassfish.hk2",
      "name" : "hk2-api",
      "version" : "2.6.1",
      "artifacts" : [
        {
          "name" : "hk2-api.jar",
          "hash" : "sha1:114bd7afb4a1bd9993527f52a08a252b5d2acac5"
        }
      ],
      "configurations" : [
        "provided"
      ]
    },
    {
      "org" : "org.glassfish.hk2",
      "name" : "hk2-locator",
      "version" : "2.6.1",
      "artifacts" : [
        {
          "name" : "hk2-locator.jar",
          "hash" : "sha1:9dedf9d2022e38ec0743ed44c1ac94ad6149acdd"
        }
      ],
      "configurations" : [
        "provided"
      ]
    },
    {
      "org" : "org.glassfish.hk2",
      "name" : "hk2-utils",
      "version" : "2.6.1",
      "artifacts" : [
        {
          "name" : "hk2-utils.jar",
          "hash" : "sha1:396513aa96c1d5a10aa4f75c4dcbf259a698d62d"
        }
      ],
      "configurations" : [
        "provided"
      ]
    },
    {
      "org" : "org.glassfish.hk2",
      "name" : "osgi-resource-locator",
      "version" : "1.0.3",
      "artifacts" : [
        {
          "name" : "osgi-resource-locator.jar",
          "hash" : "sha1:de3b21279df7e755e38275137539be5e2c80dd58"
        }
      ],
      "configurations" : [
        "provided"
      ]
    },
    {
      "org" : "org.glassfish.hk2.external",
      "name" : "aopalliance-repackaged",
      "version" : "2.6.1",
      "artifacts" : [
        {
          "name" : "aopalliance-repackaged.jar",
          "hash" : "sha1:b2eb0a83bcbb44cc5d25f8b18f23be116313a638"
        }
      ],
      "configurations" : [
        "provided"
      ]
    },
    {
      "org" : "org.glassfish.hk2.external",
      "name" : "jakarta.inject",
      "version" : "2.6.1",
      "artifacts" : [
        {
          "name" : "jakarta.inject.jar",
          "hash" : "sha1:8096ebf722902e75fbd4f532a751e514f02e1eb7"
        }
      ],
      "configurations" : [
        "provided"
      ]
    },
    {
      "org" : "org.glassfish.jersey.containers",
      "name" : "jersey-container-servlet",
      "version" : "2.36",
      "artifacts" : [
        {
          "name" : "jersey-container-servlet.jar",
          "hash" : "sha1:fa6b0f7d47d5c3e054c71eea613a6bbe62b1b733"
        }
      ],
      "configurations" : [
        "provided"
      ]
    },
    {
      "org" : "org.glassfish.jersey.containers",
      "name" : "jersey-container-servlet-core",
      "version" : "2.36",
      "artifacts" : [
        {
          "name" : "jersey-container-servlet-core.jar",
          "hash" : "sha1:d3bd5067597fa7252e603502ee4ae34563852eb5"
        }
      ],
      "configurations" : [
        "provided"
      ]
    },
    {
      "org" : "org.glassfish.jersey.core",
      "name" : "jersey-client",
      "version" : "2.36",
      "artifacts" : [
        {
          "name" : "jersey-client.jar",
          "hash" : "sha1:0755709fb31407d36c114afbe345b47cebf0fe60"
        }
      ],
      "configurations" : [
        "provided"
      ]
    },
    {
      "org" : "org.glassfish.jersey.core",
      "name" : "jersey-common",
      "version" : "2.36",
      "artifacts" : [
        {
          "name" : "jersey-common.jar",
          "hash" : "sha1:5d259ea71ca3c1f4566ec5bfee7320e63d79673b"
        }
      ],
      "configurations" : [
        "provided"
      ]
    },
    {
      "org" : "org.glassfish.jersey.core",
      "name" : "jersey-server",
      "version" : "2.36",
      "artifacts" : [
        {
          "name" : "jersey-server.jar",
          "hash" : "sha1:73cf67d0d761b60860b7721529503a121cfa9df4"
        }
      ],
      "configurations" : [
        "provided"
      ]
    },
    {
      "org" : "org.glassfish.jersey.inject",
      "name" : "jersey-hk2",
      "version" : "2.36",
      "artifacts" : [
        {
          "name" : "jersey-hk2.jar",
          "hash" : "sha1:69a57963b35428a261ac4313cfa89f6b3dc255c6"
        }
      ],
      "configurations" : [
        "provided"
      ]
    },
    {
      "org" : "org.javassist",
      "name" : "javassist",
      "version" : "3.25.0-GA",
      "artifacts" : [
        {
          "name" : "javassist.jar",
          "hash" : "sha1:442dc1f9fd520130bd18da938622f4f9b2e5fba3"
        }
      ],
      "configurations" : [
        "provided"
      ]
    },
    {
      "org" : "org.jetbrains",
      "name" : "annotations",
      "version" : "17.0.0",
      "artifacts" : [
        {
          "name" : "annotations.jar",
          "hash" : "sha1:8ceead41f4e71821919dbdb7a9847608f1a938cb"
        }
      ],
      "configurations" : [
        "provided"
      ]
    },
    {
      "org" : "org.json4s",
      "name" : "json4s-ast_2.13",
      "version" : "3.7.0-M11",
      "artifacts" : [
        {
          "name" : "json4s-ast_2.13.jar",
          "hash" : "sha1:5cdee05c25c367092ac5f8f1261989e4e25568e3"
        }
      ],
      "configurations" : [
        "provided"
      ]
    },
    {
      "org" : "org.json4s",
      "name" : "json4s-core_2.13",
      "version" : "3.7.0-M11",
      "artifacts" : [
        {
          "name" : "json4s-core_2.13.jar",
          "hash" : "sha1:e04ce5f5a27292ff7bb13ced353137e10813a9f2"
        }
      ],
      "configurations" : [
        "provided"
      ]
    },
    {
      "org" : "org.json4s",
      "name" : "json4s-jackson_2.13",
      "version" : "3.7.0-M11",
      "artifacts" : [
        {
          "name" : "json4s-jackson_2.13.jar",
          "hash" : "sha1:69fcabd60bca85fecb4756db1d5f18ccfdabad4b"
        }
      ],
      "configurations" : [
        "provided"
      ]
    },
    {
      "org" : "org.json4s",
      "name" : "json4s-scalap_2.13",
      "version" : "3.7.0-M11",
      "artifacts" : [
        {
          "name" : "json4s-scalap_2.13.jar",
          "hash" : "sha1:e225fbf829ede3a4f68519490e0c5b82988bfb8d"
        }
      ],
      "configurations" : [
        "provided"
      ]
    },
    {
      "org" : "org.lz4",
      "name" : "lz4-java",
      "version" : "1.8.0",
      "artifacts" : [
        {
          "name" : "lz4-java.jar",
          "hash" : "sha1:4b986a99445e49ea5fbf5d149c4b63f6ed6c6780"
        }
      ],
      "configurations" : [
        "provided"
      ]
    },
    {
      "org" : "org.objenesis",
      "name" : "objenesis",
      "version" : "2.5.1",
      "artifacts" : [
        {
          "name" : "objenesis.jar",
          "hash" : "sha1:272bab9a4e5994757044d1fc43ce480c8cb907a4"
        }
      ],
      "configurations" : [
        "provided"
      ]
    },
    {
      "org" : "org.roaringbitmap",
      "name" : "RoaringBitmap",
      "version" : "0.9.25",
      "artifacts" : [
        {
          "name" : "RoaringBitmap.jar",
          "hash" : "sha1:528fb3befc96737a49266c12e086c0fadd8719df"
        }
      ],
      "configurations" : [
        "provided"
      ]
    },
    {
      "org" : "org.roaringbitmap",
      "name" : "shims",
      "version" : "0.9.25",
      "artifacts" : [
        {
          "name" : "shims.jar",
          "hash" : "sha1:2f8109894e38b996fb1e679263057cceeaf86b11"
        }
      ],
      "configurations" : [
        "provided"
      ]
    },
    {
      "org" : "org.rocksdb",
      "name" : "rocksdbjni",
      "version" : "6.20.3",
      "artifacts" : [
        {
          "name" : "rocksdbjni.jar",
          "hash" : "sha1:e06fcf25faef09d8a3feeb58c88b6c4d768aadd6"
        }
      ],
      "configurations" : [
        "provided"
      ]
    },
    {
      "org" : "org.scala-lang",
      "name" : "scala-library",
      "version" : "2.13.14",
      "artifacts" : [
        {
          "name" : "scala-library.jar",
          "hash" : "sha1:f8b4afe89abe48ca670f620c7da89b71f93e6546"
        }
      ],
      "configurations" : [
        "compile",
        "provided",
        "runtime",
        "test"
      ]
    },
    {
      "org" : "org.scala-lang",
      "name" : "scala-reflect",
      "version" : "2.13.14",
      "artifacts" : [
        {
          "name" : "scala-reflect.jar",
          "hash" : "sha1:8e275fefb2a01e178db2cdfebb2181062a790b82"
        }
      ],
      "configurations" : [
        "provided"
      ]
    },
    {
      "org" : "org.scala-lang.modules",
      "name" : "scala-collection-compat_2.13",
      "version" : "2.12.0",
      "artifacts" : [
        {
          "name" : "scala-collection-compat_2.13.jar",
          "hash" : "sha1:d6f2b9188a96532e6bcee67841d1dae3c7b07468"
        }
      ],
      "configurations" : [
        "compile",
        "runtime",
        "test"
      ]
    },
    {
      "org" : "org.scala-lang.modules",
      "name" : "scala-parallel-collections_2.13",
      "version" : "1.0.3",
      "artifacts" : [
        {
          "name" : "scala-parallel-collections_2.13.jar",
          "hash" : "sha1:f0f414d81a7c2e1900cd72fb74ee07622e6432f6"
        }
      ],
      "configurations" : [
        "provided"
      ]
    },
    {
      "org" : "org.scala-lang.modules",
      "name" : "scala-parser-combinators_2.13",
      "version" : "1.1.2",
      "artifacts" : [
        {
          "name" : "scala-parser-combinators_2.13.jar",
          "hash" : "sha1:1c591dfd20e117ecd0931de1a7ba12145dc83645"
        }
      ],
      "configurations" : [
        "provided"
      ]
    },
    {
      "org" : "org.scala-lang.modules",
      "name" : "scala-xml_2.13",
      "version" : "1.2.0",
      "artifacts" : [
        {
          "name" : "scala-xml_2.13.jar",
          "hash" : "sha1:f6abd60d28c189f05183b26c5363713d1d126b83"
        }
      ],
      "configurations" : [
        "provided"
      ]
    },
    {
      "org" : "org.scodec",
      "name" : "scodec-bits_2.13",
      "version" : "1.1.38",
      "artifacts" : [
        {
          "name" : "scodec-bits_2.13.jar",
          "hash" : "sha1:48b7983881f1f16a73cc85e863fc9e5401fed90d"
        }
      ],
      "configurations" : [
        "compile",
        "runtime",
        "test"
      ]
    },
    {
      "org" : "org.slf4j",
      "name" : "jcl-over-slf4j",
      "version" : "1.7.32",
      "artifacts" : [
        {
          "name" : "jcl-over-slf4j.jar",
          "hash" : "sha1:32c060250bcc5282cdbc1fd7008c12eb4ebad00e"
        }
      ],
      "configurations" : [
        "provided"
      ]
    },
    {
      "org" : "org.slf4j",
      "name" : "jul-to-slf4j",
      "version" : "1.7.32",
      "artifacts" : [
        {
          "name" : "jul-to-slf4j.jar",
          "hash" : "sha1:8a055c04ab44e8e8326901cadf89080721348bdb"
        }
      ],
      "configurations" : [
        "provided"
      ]
    },
    {
      "org" : "org.slf4j",
      "name" : "slf4j-api",
      "version" : "1.7.35",
      "artifacts" : [
        {
          "name" : "slf4j-api.jar",
          "hash" : "sha1:517f3a0687490b72d0e56d815e05608a541af802"
        }
      ],
      "configurations" : [
        "provided"
      ]
    },
    {
      "org" : "org.spark-project.spark",
      "name" : "unused",
      "version" : "1.0.0",
      "artifacts" : [
        {
          "name" : "unused.jar",
          "hash" : "sha1:205fe37a2fade6ce6dfcf8eff57ed21a4a1c22af"
        }
      ],
      "configurations" : [
        "provided"
      ]
    },
    {
      "org" : "org.threeten",
      "name" : "threeten-extra",
      "version" : "1.5.0",
      "artifacts" : [
        {
          "name" : "threeten-extra.jar",
          "hash" : "sha1:d6adb54fefe72482ed049f07af31ddf2c287345f"
        }
      ],
      "configurations" : [
        "provided"
      ]
    },
    {
      "org" : "org.tpolecat",
      "name" : "natchez-core_2.13",
      "version" : "0.3.5",
      "artifacts" : [
        {
          "name" : "natchez-core_2.13.jar",
          "hash" : "sha1:c8616b07885b6b574a3d241f81f3e524ebcc536c"
        }
      ],
      "configurations" : [
        "compile",
        "runtime",
        "test"
      ]
    },
    {
      "org" : "org.tukaani",
      "name" : "xz",
      "version" : "1.9",
      "artifacts" : [
        {
          "name" : "xz.jar",
          "hash" : "sha1:1ea4bec1a921180164852c65006d928617bd2caf"
        }
      ],
      "configurations" : [
        "provided"
      ]
    },
    {
      "org" : "org.typelevel",
      "name" : "case-insensitive_2.13",
      "version" : "1.4.0",
      "artifacts" : [
        {
          "name" : "case-insensitive_2.13.jar",
          "hash" : "sha1:d6974ef3ebe84385592e0e7ee3ebd4dcad9ab667"
        }
      ],
      "configurations" : [
        "compile",
        "runtime",
        "test"
      ]
    },
    {
      "org" : "org.typelevel",
      "name" : "cats-core_2.13",
      "version" : "2.10.0",
      "artifacts" : [
        {
          "name" : "cats-core_2.13.jar",
          "hash" : "sha1:f333233487bff425196019aed0443acdfbc80dae"
        }
      ],
      "configurations" : [
        "compile",
        "runtime",
        "test"
      ]
    },
    {
      "org" : "org.typelevel",
      "name" : "cats-effect-kernel_2.13",
      "version" : "3.5.4",
      "artifacts" : [
        {
          "name" : "cats-effect-kernel_2.13.jar",
          "hash" : "sha1:cfd821201afcc8a83b0b237343c3795e2a7dbee1"
        }
      ],
      "configurations" : [
        "compile",
        "runtime",
        "test"
      ]
    },
    {
      "org" : "org.typelevel",
      "name" : "cats-effect-std_2.13",
      "version" : "3.5.4",
      "artifacts" : [
        {
          "name" : "cats-effect-std_2.13.jar",
          "hash" : "sha1:58aa4a2a828fede06563bca57cdd7080c9a38b67"
        }
      ],
      "configurations" : [
        "compile",
        "runtime",
        "test"
      ]
    },
    {
      "org" : "org.typelevel",
      "name" : "cats-effect_2.13",
      "version" : "3.5.4",
      "artifacts" : [
        {
          "name" : "cats-effect_2.13.jar",
          "hash" : "sha1:ce3ec54d321847c54501caec7348592e234dec1f"
        }
      ],
      "configurations" : [
        "compile",
        "runtime",
        "test"
      ]
    },
    {
      "org" : "org.typelevel",
      "name" : "cats-kernel_2.13",
      "version" : "2.10.0",
      "artifacts" : [
        {
          "name" : "cats-kernel_2.13.jar",
          "hash" : "sha1:6e9fbc99fa5a88a00ac55afc2540247f7f4ce04d"
        }
      ],
      "configurations" : [
        "compile",
        "runtime",
        "test"
      ]
    },
    {
      "org" : "org.typelevel",
      "name" : "jawn-parser_2.13",
      "version" : "1.6.0",
      "artifacts" : [
        {
          "name" : "jawn-parser_2.13.jar",
          "hash" : "sha1:b47cfc6b652fec2fd295c8608e7a9a84633c724f"
        }
      ],
      "configurations" : [
        "compile",
        "runtime",
        "test"
      ]
    },
    {
      "org" : "org.typelevel",
      "name" : "literally_2.13",
      "version" : "1.1.0",
      "artifacts" : [
        {
          "name" : "literally_2.13.jar",
          "hash" : "sha1:cf9eb9bf5b0f9f970f5af286459573e8ebc86938"
        }
      ],
      "configurations" : [
        "compile",
        "runtime",
        "test"
      ]
    },
    {
      "org" : "org.xerial.snappy",
      "name" : "snappy-java",
      "version" : "1.1.8.4",
      "artifacts" : [
        {
          "name" : "snappy-java.jar",
          "hash" : "sha1:66f0d56454509f6e36175f2331572e250e04a6cc"
        }
      ],
      "configurations" : [
        "provided"
      ]
    },
    {
      "org" : "oro",
      "name" : "oro",
      "version" : "2.0.8",
      "artifacts" : [
        {
          "name" : "oro.jar",
          "hash" : "sha1:5592374f834645c4ae250f4c9fbb314c9369d698"
        }
      ],
      "configurations" : [
        "provided"
      ]
    }
  ]
}<|MERGE_RESOLUTION|>--- conflicted
+++ resolved
@@ -1,10 +1,6 @@
 {
   "lockVersion" : 1,
-<<<<<<< HEAD
-  "timestamp" : "2024-07-24T22:17:48.381333Z",
-=======
-  "timestamp" : "2024-07-26T11:57:27.943697580Z",
->>>>>>> 67a5480c
+  "timestamp" : "2024-07-29T11:09:03.147470Z",
   "configurations" : [
     "compile",
     "optional",
