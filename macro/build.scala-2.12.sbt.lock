{
  "lockVersion" : 1,
<<<<<<< HEAD
  "timestamp" : "2024-07-24T22:17:46.705585Z",
=======
  "timestamp" : "2024-07-29T08:22:10.017745181Z",
>>>>>>> 67a5480c
  "configurations" : [
    "compile",
    "optional",
    "provided",
    "runtime",
    "scalafix",
    "test"
  ],
  "dependencies" : [
    {
      "org" : "co.fs2",
      "name" : "fs2-core_2.12",
      "version" : "3.10.2",
      "artifacts" : [
        {
          "name" : "fs2-core_2.12.jar",
          "hash" : "sha1:413c7d123f943eea68f6c77907318e58e0410ad4"
        }
      ],
      "configurations" : [
        "compile",
        "runtime",
        "test"
      ]
    },
    {
      "org" : "co.fs2",
      "name" : "fs2-io_2.12",
      "version" : "3.10.2",
      "artifacts" : [
        {
          "name" : "fs2-io_2.12.jar",
          "hash" : "sha1:89cefd0c05480d603e26d4b92a3d8284b8ec7b4a"
        }
      ],
      "configurations" : [
        "compile",
        "runtime",
        "test"
      ]
    },
    {
      "org" : "com.chuusai",
      "name" : "shapeless_2.12",
      "version" : "2.3.12",
      "artifacts" : [
        {
          "name" : "shapeless_2.12.jar",
          "hash" : "sha1:e816b6b44e5f317b1ba3acb887358e04eb3b1ca8"
        }
      ],
      "configurations" : [
        "compile",
        "runtime",
        "test"
      ]
    },
    {
      "org" : "com.clearspring.analytics",
      "name" : "stream",
      "version" : "2.9.6",
      "artifacts" : [
        {
          "name" : "stream.jar",
          "hash" : "sha1:f9c235bdf6681756b8d4b5429f6e7217597c37ef"
        }
      ],
      "configurations" : [
        "provided"
      ]
    },
    {
      "org" : "com.cognite",
      "name" : "cognite-sdk-scala_2.12",
      "version" : "2.25.836",
      "artifacts" : [
        {
          "name" : "cognite-sdk-scala_2.12.jar",
          "hash" : "sha1:954779a8fb73c5140317c5fce6d73be3210078e1"
        }
      ],
      "configurations" : [
        "compile",
        "runtime",
        "test"
      ]
    },
    {
      "org" : "com.comcast",
      "name" : "ip4s-core_2.12",
      "version" : "3.5.0",
      "artifacts" : [
        {
          "name" : "ip4s-core_2.12.jar",
          "hash" : "sha1:19d582e20c3cb27c1481b7e43baea0fa90aa7cd6"
        }
      ],
      "configurations" : [
        "compile",
        "runtime",
        "test"
      ]
    },
    {
      "org" : "com.esotericsoftware",
      "name" : "kryo-shaded",
      "version" : "4.0.2",
      "artifacts" : [
        {
          "name" : "kryo-shaded.jar",
          "hash" : "sha1:e8c89779f93091aa9cb895093402b5d15065bf88"
        }
      ],
      "configurations" : [
        "provided"
      ]
    },
    {
      "org" : "com.esotericsoftware",
      "name" : "minlog",
      "version" : "1.3.0",
      "artifacts" : [
        {
          "name" : "minlog.jar",
          "hash" : "sha1:ff07b5f1b01d2f92bb00a337f9a94873712f0827"
        }
      ],
      "configurations" : [
        "provided"
      ]
    },
    {
      "org" : "com.fasterxml.jackson.core",
      "name" : "jackson-annotations",
      "version" : "2.13.4",
      "artifacts" : [
        {
          "name" : "jackson-annotations.jar",
          "hash" : "sha1:858c6cc78e1f08a885b1613e1d817c829df70a6e"
        }
      ],
      "configurations" : [
        "provided"
      ]
    },
    {
      "org" : "com.fasterxml.jackson.core",
      "name" : "jackson-core",
      "version" : "2.13.4",
      "artifacts" : [
        {
          "name" : "jackson-core.jar",
          "hash" : "sha1:0cf934c681294b97ef6d80082faeefbe1edadf56"
        }
      ],
      "configurations" : [
        "provided"
      ]
    },
    {
      "org" : "com.fasterxml.jackson.core",
      "name" : "jackson-databind",
      "version" : "2.13.4.2",
      "artifacts" : [
        {
          "name" : "jackson-databind.jar",
          "hash" : "sha1:325c06bdfeb628cfb80ebaaf1a26cc1eb558a585"
        }
      ],
      "configurations" : [
        "provided"
      ]
    },
    {
      "org" : "com.fasterxml.jackson.module",
      "name" : "jackson-module-scala_2.12",
      "version" : "2.13.4",
      "artifacts" : [
        {
          "name" : "jackson-module-scala_2.12.jar",
          "hash" : "sha1:df324ea57ceeaa14949b24188c9ea0b7506beb65"
        }
      ],
      "configurations" : [
        "provided"
      ]
    },
    {
      "org" : "com.github.luben",
      "name" : "zstd-jni",
      "version" : "1.5.2-1",
      "artifacts" : [
        {
          "name" : "zstd-jni.jar",
          "hash" : "sha1:fad786abc1d1b81570e8d9a2fc8a1ef479bc27b6"
        }
      ],
      "configurations" : [
        "provided"
      ]
    },
    {
      "org" : "com.google.code.findbugs",
      "name" : "jsr305",
      "version" : "3.0.2",
      "artifacts" : [
        {
          "name" : "jsr305.jar",
          "hash" : "sha1:25ea2e8b0c338a877313bd4672d3fe056ea78f0d"
        }
      ],
      "configurations" : [
        "provided"
      ]
    },
    {
      "org" : "com.google.code.gson",
      "name" : "gson",
      "version" : "2.8.6",
      "artifacts" : [
        {
          "name" : "gson.jar",
          "hash" : "sha1:9180733b7df8542621dc12e21e87557e8c99b8cb"
        }
      ],
      "configurations" : [
        "provided"
      ]
    },
    {
      "org" : "com.google.crypto.tink",
      "name" : "tink",
      "version" : "1.6.1",
      "artifacts" : [
        {
          "name" : "tink.jar",
          "hash" : "sha1:4aabcbc2056fda95242c24758842cfcd06ee921c"
        }
      ],
      "configurations" : [
        "provided"
      ]
    },
    {
      "org" : "com.google.flatbuffers",
      "name" : "flatbuffers-java",
      "version" : "1.12.0",
      "artifacts" : [
        {
          "name" : "flatbuffers-java.jar",
          "hash" : "sha1:8201cc7b511177a37071249e891f2f2fea4b32e9"
        }
      ],
      "configurations" : [
        "provided"
      ]
    },
    {
      "org" : "com.google.guava",
      "name" : "guava",
      "version" : "16.0.1",
      "artifacts" : [
        {
          "name" : "guava.jar",
          "hash" : "sha1:5fa98cd1a63c99a44dd8d3b77e4762b066a5d0c5"
        }
      ],
      "configurations" : [
        "provided"
      ]
    },
    {
      "org" : "com.google.protobuf",
      "name" : "protobuf-java",
      "version" : "3.14.0",
      "artifacts" : [
        {
          "name" : "protobuf-java.jar",
          "hash" : "sha1:bb6430f70647fc349fffd1690ddb889dc3ea6699"
        }
      ],
      "configurations" : [
        "provided"
      ]
    },
    {
      "org" : "com.google.protobuf",
      "name" : "protobuf-java",
      "version" : "3.25.3",
      "artifacts" : [
        {
          "name" : "protobuf-java.jar",
          "hash" : "sha1:d3200261955f3298e0d85c9892201e70492ce8eb"
        }
      ],
      "configurations" : [
        "compile",
        "runtime",
        "test"
      ]
    },
    {
      "org" : "com.ning",
      "name" : "compress-lzf",
      "version" : "1.1",
      "artifacts" : [
        {
          "name" : "compress-lzf.jar",
          "hash" : "sha1:8b032855645cb04dd2670781bb35b50a4aceb3f1"
        }
      ],
      "configurations" : [
        "provided"
      ]
    },
    {
      "org" : "com.softwaremill.sttp.client3",
      "name" : "circe_2.12",
      "version" : "3.5.2",
      "artifacts" : [
        {
          "name" : "circe_2.12.jar",
          "hash" : "sha1:6e7629e4472a797186f0df00f339f5f708dbca8d"
        }
      ],
      "configurations" : [
        "compile",
        "runtime",
        "test"
      ]
    },
    {
      "org" : "com.softwaremill.sttp.client3",
      "name" : "core_2.12",
      "version" : "3.5.2",
      "artifacts" : [
        {
          "name" : "core_2.12.jar",
          "hash" : "sha1:999f1ed7549feadcf0fac88cbbd39cd43b8d51bc"
        }
      ],
      "configurations" : [
        "compile",
        "runtime",
        "test"
      ]
    },
    {
      "org" : "com.softwaremill.sttp.client3",
      "name" : "json-common_2.12",
      "version" : "3.5.2",
      "artifacts" : [
        {
          "name" : "json-common_2.12.jar",
          "hash" : "sha1:7035102dd88992d7cf938ae45d704dcd8714af9e"
        }
      ],
      "configurations" : [
        "compile",
        "runtime",
        "test"
      ]
    },
    {
      "org" : "com.softwaremill.sttp.model",
      "name" : "core_2.12",
      "version" : "1.4.25",
      "artifacts" : [
        {
          "name" : "core_2.12.jar",
          "hash" : "sha1:c35b7c3664304713dee397db6001226a9afb651f"
        }
      ],
      "configurations" : [
        "compile",
        "runtime",
        "test"
      ]
    },
    {
      "org" : "com.softwaremill.sttp.shared",
      "name" : "core_2.12",
      "version" : "1.3.4",
      "artifacts" : [
        {
          "name" : "core_2.12.jar",
          "hash" : "sha1:d4003b8040b518e05d1e122fb3da9c24c585f3d5"
        }
      ],
      "configurations" : [
        "compile",
        "runtime",
        "test"
      ]
    },
    {
      "org" : "com.softwaremill.sttp.shared",
      "name" : "ws_2.12",
      "version" : "1.3.4",
      "artifacts" : [
        {
          "name" : "ws_2.12.jar",
          "hash" : "sha1:60650da91689e95760cd837bb13732dc94fe6d18"
        }
      ],
      "configurations" : [
        "compile",
        "runtime",
        "test"
      ]
    },
    {
      "org" : "com.thoughtworks.paranamer",
      "name" : "paranamer",
      "version" : "2.8",
      "artifacts" : [
        {
          "name" : "paranamer.jar",
          "hash" : "sha1:619eba74c19ccf1da8ebec97a2d7f8ba05773dd6"
        }
      ],
      "configurations" : [
        "provided"
      ]
    },
    {
      "org" : "com.twitter",
      "name" : "chill-java",
      "version" : "0.10.0",
      "artifacts" : [
        {
          "name" : "chill-java.jar",
          "hash" : "sha1:0fd2eb52afd9ab4337c9e51823f41ad8916e6976"
        }
      ],
      "configurations" : [
        "provided"
      ]
    },
    {
      "org" : "com.twitter",
      "name" : "chill_2.12",
      "version" : "0.10.0",
      "artifacts" : [
        {
          "name" : "chill_2.12.jar",
          "hash" : "sha1:b208321208c0b3232a305fccd59df3d6a1f1eecd"
        }
      ],
      "configurations" : [
        "provided"
      ]
    },
    {
      "org" : "com.univocity",
      "name" : "univocity-parsers",
      "version" : "2.9.1",
      "artifacts" : [
        {
          "name" : "univocity-parsers.jar",
          "hash" : "sha1:081827d186e42129f23c3f1e002b757ad4b4e769"
        }
      ],
      "configurations" : [
        "provided"
      ]
    },
    {
      "org" : "commons-codec",
      "name" : "commons-codec",
      "version" : "1.15",
      "artifacts" : [
        {
          "name" : "commons-codec.jar",
          "hash" : "sha1:49d94806b6e3dc933dacbd8acb0fdbab8ebd1e5d"
        }
      ],
      "configurations" : [
        "provided"
      ]
    },
    {
      "org" : "commons-collections",
      "name" : "commons-collections",
      "version" : "3.2.2",
      "artifacts" : [
        {
          "name" : "commons-collections.jar",
          "hash" : "sha1:8ad72fe39fa8c91eaaf12aadb21e0c3661fe26d5"
        }
      ],
      "configurations" : [
        "provided"
      ]
    },
    {
      "org" : "commons-io",
      "name" : "commons-io",
      "version" : "2.11.0",
      "artifacts" : [
        {
          "name" : "commons-io.jar",
          "hash" : "sha1:a2503f302b11ebde7ebc3df41daebe0e4eea3689"
        }
      ],
      "configurations" : [
        "provided"
      ]
    },
    {
      "org" : "commons-io",
      "name" : "commons-io",
      "version" : "2.16.1",
      "artifacts" : [
        {
          "name" : "commons-io.jar",
          "hash" : "sha1:377d592e740dc77124e0901291dbfaa6810a200e"
        }
      ],
      "configurations" : [
        "compile",
        "runtime",
        "test"
      ]
    },
    {
      "org" : "commons-lang",
      "name" : "commons-lang",
      "version" : "2.6",
      "artifacts" : [
        {
          "name" : "commons-lang.jar",
          "hash" : "sha1:0ce1edb914c94ebc388f086c6827e8bdeec71ac2"
        }
      ],
      "configurations" : [
        "provided"
      ]
    },
    {
      "org" : "commons-logging",
      "name" : "commons-logging",
      "version" : "1.1.3",
      "artifacts" : [
        {
          "name" : "commons-logging.jar",
          "hash" : "sha1:f6f66e966c70a83ffbdb6f17a0919eaf7c8aca7f"
        }
      ],
      "configurations" : [
        "provided"
      ]
    },
    {
      "org" : "io.airlift",
      "name" : "aircompressor",
      "version" : "0.21",
      "artifacts" : [
        {
          "name" : "aircompressor.jar",
          "hash" : "sha1:0d1efd839d539481952a9757834054239774f057"
        }
      ],
      "configurations" : [
        "provided"
      ]
    },
    {
      "org" : "io.circe",
      "name" : "circe-core_2.12",
      "version" : "0.14.9",
      "artifacts" : [
        {
          "name" : "circe-core_2.12.jar",
          "hash" : "sha1:9f5a1f80cf69a7388637aea8abc018f9576a0db9"
        }
      ],
      "configurations" : [
        "compile",
        "runtime",
        "test"
      ]
    },
    {
      "org" : "io.circe",
      "name" : "circe-generic_2.12",
      "version" : "0.14.9",
      "artifacts" : [
        {
          "name" : "circe-generic_2.12.jar",
          "hash" : "sha1:68ac9321613451e2b8184bbbc4ad0b38067de244"
        }
      ],
      "configurations" : [
        "compile",
        "runtime",
        "test"
      ]
    },
    {
      "org" : "io.circe",
      "name" : "circe-jawn_2.12",
      "version" : "0.14.9",
      "artifacts" : [
        {
          "name" : "circe-jawn_2.12.jar",
          "hash" : "sha1:31d65a9d6796f589017859396f08499dd4c55029"
        }
      ],
      "configurations" : [
        "compile",
        "runtime",
        "test"
      ]
    },
    {
      "org" : "io.circe",
      "name" : "circe-numbers_2.12",
      "version" : "0.14.9",
      "artifacts" : [
        {
          "name" : "circe-numbers_2.12.jar",
          "hash" : "sha1:410901d0a79878d2ee24feb5295b6809fff04a52"
        }
      ],
      "configurations" : [
        "compile",
        "runtime",
        "test"
      ]
    },
    {
      "org" : "io.circe",
      "name" : "circe-parser_2.12",
      "version" : "0.14.9",
      "artifacts" : [
        {
          "name" : "circe-parser_2.12.jar",
          "hash" : "sha1:389b0d3cc3e08b7997ad696132cb90caa6a0390c"
        }
      ],
      "configurations" : [
        "compile",
        "runtime",
        "test"
      ]
    },
    {
      "org" : "io.dropwizard.metrics",
      "name" : "metrics-core",
      "version" : "4.2.7",
      "artifacts" : [
        {
          "name" : "metrics-core.jar",
          "hash" : "sha1:f5cfd15166bd888cb3439e282517f23b5d38279e"
        }
      ],
      "configurations" : [
        "provided"
      ]
    },
    {
      "org" : "io.dropwizard.metrics",
      "name" : "metrics-graphite",
      "version" : "4.2.7",
      "artifacts" : [
        {
          "name" : "metrics-graphite.jar",
          "hash" : "sha1:869c77d34f2c26721ad546c1c7299522cb132073"
        }
      ],
      "configurations" : [
        "provided"
      ]
    },
    {
      "org" : "io.dropwizard.metrics",
      "name" : "metrics-jmx",
      "version" : "4.2.7",
      "artifacts" : [
        {
          "name" : "metrics-jmx.jar",
          "hash" : "sha1:c84a5dcea36575a3e8112761ebba16063bede087"
        }
      ],
      "configurations" : [
        "provided"
      ]
    },
    {
      "org" : "io.dropwizard.metrics",
      "name" : "metrics-json",
      "version" : "4.2.7",
      "artifacts" : [
        {
          "name" : "metrics-json.jar",
          "hash" : "sha1:d7f7737313e7a928a2e6a731bdb210f8647a9383"
        }
      ],
      "configurations" : [
        "provided"
      ]
    },
    {
      "org" : "io.dropwizard.metrics",
      "name" : "metrics-jvm",
      "version" : "4.2.7",
      "artifacts" : [
        {
          "name" : "metrics-jvm.jar",
          "hash" : "sha1:f59effb15e15a57943d467603bda72136a3af875"
        }
      ],
      "configurations" : [
        "provided"
      ]
    },
    {
      "org" : "io.netty",
      "name" : "netty-all",
      "version" : "4.1.74.Final",
      "artifacts" : [
        {
          "name" : "netty-all.jar",
          "hash" : "sha1:6222d246335309985a8bb05adc4a055bbcc2c9f2"
        }
      ],
      "configurations" : [
        "provided"
      ]
    },
    {
      "org" : "io.netty",
      "name" : "netty-buffer",
      "version" : "4.1.74.Final",
      "artifacts" : [
        {
          "name" : "netty-buffer.jar",
          "hash" : "sha1:fd49b6a3a7aa2e5d4922cf125b52d880c1a8b7bd"
        }
      ],
      "configurations" : [
        "provided"
      ]
    },
    {
      "org" : "io.netty",
      "name" : "netty-codec",
      "version" : "4.1.74.Final",
      "artifacts" : [
        {
          "name" : "netty-codec.jar",
          "hash" : "sha1:cbc1d14c827a27cef5d6583f8978445c8b4445d2"
        }
      ],
      "configurations" : [
        "provided"
      ]
    },
    {
      "org" : "io.netty",
      "name" : "netty-common",
      "version" : "4.1.74.Final",
      "artifacts" : [
        {
          "name" : "netty-common.jar",
          "hash" : "sha1:891b8ad3206469762b20c73f45d0d2e24cff3dd2"
        }
      ],
      "configurations" : [
        "provided"
      ]
    },
    {
      "org" : "io.netty",
      "name" : "netty-handler",
      "version" : "4.1.74.Final",
      "artifacts" : [
        {
          "name" : "netty-handler.jar",
          "hash" : "sha1:fc9d000dfaea5719192929f943357a89f1cbf81c"
        }
      ],
      "configurations" : [
        "provided"
      ]
    },
    {
      "org" : "io.netty",
      "name" : "netty-resolver",
      "version" : "4.1.74.Final",
      "artifacts" : [
        {
          "name" : "netty-resolver.jar",
          "hash" : "sha1:9209265687a125259fe0396b57d8ccc79697d40e"
        }
      ],
      "configurations" : [
        "provided"
      ]
    },
    {
      "org" : "io.netty",
      "name" : "netty-tcnative-classes",
      "version" : "2.0.48.Final",
      "artifacts" : [
        {
          "name" : "netty-tcnative-classes.jar",
          "hash" : "sha1:9f62346df2f103045cad6f9416e2925a32ee8709"
        }
      ],
      "configurations" : [
        "provided"
      ]
    },
    {
      "org" : "io.netty",
      "name" : "netty-transport",
      "version" : "4.1.74.Final",
      "artifacts" : [
        {
          "name" : "netty-transport.jar",
          "hash" : "sha1:d760fb9f5d12c93887e171c442e30862a9898d59"
        }
      ],
      "configurations" : [
        "provided"
      ]
    },
    {
      "org" : "io.netty",
      "name" : "netty-transport-classes-epoll",
      "version" : "4.1.74.Final",
      "artifacts" : [
        {
          "name" : "netty-transport-classes-epoll.jar",
          "hash" : "sha1:b8e7559ca2f0c25557454aacf317082a8b35b04b"
        }
      ],
      "configurations" : [
        "provided"
      ]
    },
    {
      "org" : "io.netty",
      "name" : "netty-transport-classes-kqueue",
      "version" : "4.1.74.Final",
      "artifacts" : [
        {
          "name" : "netty-transport-classes-kqueue.jar",
          "hash" : "sha1:2597980aa86bbdbe17c126ef4fba8187cbe0ddca"
        }
      ],
      "configurations" : [
        "provided"
      ]
    },
    {
      "org" : "io.netty",
      "name" : "netty-transport-native-epoll",
      "version" : "4.1.74.Final",
      "artifacts" : [
        {
          "name" : "netty-transport-native-epoll.jar",
          "hash" : "sha1:77b79efef6c39aea2c3e3088a469dea14503e110"
        }
      ],
      "configurations" : [
        "provided"
      ]
    },
    {
      "org" : "io.netty",
      "name" : "netty-transport-native-kqueue",
      "version" : "4.1.74.Final",
      "artifacts" : [
        {
          "name" : "netty-transport-native-kqueue.jar",
          "hash" : "sha1:1b9ebd48c59a6c040189565a1bd12386e5b68edb"
        }
      ],
      "configurations" : [
        "provided"
      ]
    },
    {
      "org" : "io.netty",
      "name" : "netty-transport-native-unix-common",
      "version" : "4.1.74.Final",
      "artifacts" : [
        {
          "name" : "netty-transport-native-unix-common.jar",
          "hash" : "sha1:6b173e3fde38290859446db7889422e6ff0980d9"
        }
      ],
      "configurations" : [
        "provided"
      ]
    },
    {
      "org" : "io.scalaland",
      "name" : "chimney-macro-commons_2.12",
      "version" : "1.1.0",
      "artifacts" : [
        {
          "name" : "chimney-macro-commons_2.12.jar",
          "hash" : "sha1:95396e0cd2de2237c98ccec8a706bc6f13da3160"
        }
      ],
      "configurations" : [
        "compile",
        "runtime",
        "test"
      ]
    },
    {
      "org" : "io.scalaland",
      "name" : "chimney_2.12",
      "version" : "1.1.0",
      "artifacts" : [
        {
          "name" : "chimney_2.12.jar",
          "hash" : "sha1:43a80aa0855a7662e87fd6ee38564f8dc5b1d4a1"
        }
      ],
      "configurations" : [
        "compile",
        "runtime",
        "test"
      ]
    },
    {
      "org" : "jakarta.annotation",
      "name" : "jakarta.annotation-api",
      "version" : "1.3.5",
      "artifacts" : [
        {
          "name" : "jakarta.annotation-api.jar",
          "hash" : "sha1:59eb84ee0d616332ff44aba065f3888cf002cd2d"
        }
      ],
      "configurations" : [
        "provided"
      ]
    },
    {
      "org" : "jakarta.servlet",
      "name" : "jakarta.servlet-api",
      "version" : "4.0.3",
      "artifacts" : [
        {
          "name" : "jakarta.servlet-api.jar",
          "hash" : "sha1:7c810f7bca93d109bac3323286b8e5ec6c394e12"
        }
      ],
      "configurations" : [
        "provided"
      ]
    },
    {
      "org" : "jakarta.validation",
      "name" : "jakarta.validation-api",
      "version" : "2.0.2",
      "artifacts" : [
        {
          "name" : "jakarta.validation-api.jar",
          "hash" : "sha1:5eacc6522521f7eacb081f95cee1e231648461e7"
        }
      ],
      "configurations" : [
        "provided"
      ]
    },
    {
      "org" : "jakarta.ws.rs",
      "name" : "jakarta.ws.rs-api",
      "version" : "2.1.6",
      "artifacts" : [
        {
          "name" : "jakarta.ws.rs-api.jar",
          "hash" : "sha1:1dcb770bce80a490dff49729b99c7a60e9ecb122"
        }
      ],
      "configurations" : [
        "provided"
      ]
    },
    {
      "org" : "javax.activation",
      "name" : "activation",
      "version" : "1.1.1",
      "artifacts" : [
        {
          "name" : "activation.jar",
          "hash" : "sha1:485de3a253e23f645037828c07f1d7f1af40763a"
        }
      ],
      "configurations" : [
        "provided"
      ]
    },
    {
      "org" : "javax.annotation",
      "name" : "javax.annotation-api",
      "version" : "1.3.2",
      "artifacts" : [
        {
          "name" : "javax.annotation-api.jar",
          "hash" : "sha1:934c04d3cfef185a8008e7bf34331b79730a9d43"
        }
      ],
      "configurations" : [
        "provided"
      ]
    },
    {
      "org" : "net.razorvine",
      "name" : "pickle",
      "version" : "1.2",
      "artifacts" : [
        {
          "name" : "pickle.jar",
          "hash" : "sha1:46f088b85d6fbd3b199e4180cc1aa5e8260f7d7f"
        }
      ],
      "configurations" : [
        "provided"
      ]
    },
    {
      "org" : "net.sf.py4j",
      "name" : "py4j",
      "version" : "0.10.9.5",
      "artifacts" : [
        {
          "name" : "py4j.jar",
          "hash" : "sha1:3b4096fbc7d17a8ba2b53051ce6cc57a689b54dd"
        }
      ],
      "configurations" : [
        "provided"
      ]
    },
    {
      "org" : "org.antlr",
      "name" : "antlr4-runtime",
      "version" : "4.8",
      "artifacts" : [
        {
          "name" : "antlr4-runtime.jar",
          "hash" : "sha1:7fe453b678b71c87c6677cef26f6b0cd96b26586"
        }
      ],
      "configurations" : [
        "provided"
      ]
    },
    {
      "org" : "org.apache.arrow",
      "name" : "arrow-format",
      "version" : "7.0.0",
      "artifacts" : [
        {
          "name" : "arrow-format.jar",
          "hash" : "sha1:8421e5eb889d596acd54ba4fb3eb6c1b3df7a45c"
        }
      ],
      "configurations" : [
        "provided"
      ]
    },
    {
      "org" : "org.apache.arrow",
      "name" : "arrow-memory-core",
      "version" : "7.0.0",
      "artifacts" : [
        {
          "name" : "arrow-memory-core.jar",
          "hash" : "sha1:90b4244638fa61f222c27cc1c6cad21d247ca5c6"
        }
      ],
      "configurations" : [
        "provided"
      ]
    },
    {
      "org" : "org.apache.arrow",
      "name" : "arrow-memory-netty",
      "version" : "7.0.0",
      "artifacts" : [
        {
          "name" : "arrow-memory-netty.jar",
          "hash" : "sha1:483b03502d6bddc76db8c2f03d60f49ecd25491a"
        }
      ],
      "configurations" : [
        "provided"
      ]
    },
    {
      "org" : "org.apache.arrow",
      "name" : "arrow-vector",
      "version" : "7.0.0",
      "artifacts" : [
        {
          "name" : "arrow-vector.jar",
          "hash" : "sha1:6903aa5a526794a37db450acd2413a24e15f816e"
        }
      ],
      "configurations" : [
        "provided"
      ]
    },
    {
      "org" : "org.apache.avro",
      "name" : "avro",
      "version" : "1.11.0",
      "artifacts" : [
        {
          "name" : "avro.jar",
          "hash" : "sha1:2b0c58e5b450d4f4931456952ad9520cae9c896c"
        }
      ],
      "configurations" : [
        "provided"
      ]
    },
    {
      "org" : "org.apache.avro",
      "name" : "avro-ipc",
      "version" : "1.11.0",
      "artifacts" : [
        {
          "name" : "avro-ipc.jar",
          "hash" : "sha1:940de2ce4ba26fcfe2bd636f83a759d1cf5da5b8"
        }
      ],
      "configurations" : [
        "provided"
      ]
    },
    {
      "org" : "org.apache.avro",
      "name" : "avro-mapred",
      "version" : "1.11.0",
      "artifacts" : [
        {
          "name" : "avro-mapred.jar",
          "hash" : "sha1:ce5ac75e4a44833ec622805d764874cd55bb58fc"
        }
      ],
      "configurations" : [
        "provided"
      ]
    },
    {
      "org" : "org.apache.commons",
      "name" : "commons-collections4",
      "version" : "4.4",
      "artifacts" : [
        {
          "name" : "commons-collections4.jar",
          "hash" : "sha1:62ebe7544cb7164d87e0637a2a6a2bdc981395e8"
        }
      ],
      "configurations" : [
        "provided"
      ]
    },
    {
      "org" : "org.apache.commons",
      "name" : "commons-compress",
      "version" : "1.21",
      "artifacts" : [
        {
          "name" : "commons-compress.jar",
          "hash" : "sha1:4ec95b60d4e86b5c95a0e919cb172a0af98011ef"
        }
      ],
      "configurations" : [
        "provided"
      ]
    },
    {
      "org" : "org.apache.commons",
      "name" : "commons-crypto",
      "version" : "1.1.0",
      "artifacts" : [
        {
          "name" : "commons-crypto.jar",
          "hash" : "sha1:4a8b4caa84032a0f1f1dad16875820a4f37524b7"
        }
      ],
      "configurations" : [
        "provided"
      ]
    },
    {
      "org" : "org.apache.commons",
      "name" : "commons-lang3",
      "version" : "3.12.0",
      "artifacts" : [
        {
          "name" : "commons-lang3.jar",
          "hash" : "sha1:c6842c86792ff03b9f1d1fe2aab8dc23aa6c6f0e"
        }
      ],
      "configurations" : [
        "provided"
      ]
    },
    {
      "org" : "org.apache.commons",
      "name" : "commons-math3",
      "version" : "3.6.1",
      "artifacts" : [
        {
          "name" : "commons-math3.jar",
          "hash" : "sha1:e4ba98f1d4b3c80ec46392f25e094a6a2e58fcbf"
        }
      ],
      "configurations" : [
        "provided"
      ]
    },
    {
      "org" : "org.apache.commons",
      "name" : "commons-text",
      "version" : "1.10.0",
      "artifacts" : [
        {
          "name" : "commons-text.jar",
          "hash" : "sha1:3363381aef8cef2dbc1023b3e3a9433b08b64e01"
        }
      ],
      "configurations" : [
        "provided"
      ]
    },
    {
      "org" : "org.apache.curator",
      "name" : "curator-client",
      "version" : "2.13.0",
      "artifacts" : [
        {
          "name" : "curator-client.jar",
          "hash" : "sha1:a1974d9b3251c055408059b2f408d19d7db07224"
        }
      ],
      "configurations" : [
        "provided"
      ]
    },
    {
      "org" : "org.apache.curator",
      "name" : "curator-framework",
      "version" : "2.13.0",
      "artifacts" : [
        {
          "name" : "curator-framework.jar",
          "hash" : "sha1:d45229aee7d3f1f628a34fcac9b66ed5ba52c31f"
        }
      ],
      "configurations" : [
        "provided"
      ]
    },
    {
      "org" : "org.apache.curator",
      "name" : "curator-recipes",
      "version" : "2.13.0",
      "artifacts" : [
        {
          "name" : "curator-recipes.jar",
          "hash" : "sha1:1e6d5cf7b18a402f5d52785877010711538d68a0"
        }
      ],
      "configurations" : [
        "provided"
      ]
    },
    {
      "org" : "org.apache.hadoop",
      "name" : "hadoop-client-api",
      "version" : "3.3.2",
      "artifacts" : [
        {
          "name" : "hadoop-client-api.jar",
          "hash" : "sha1:48f1af0a3a0270095dc59dc9f7d698969de4b4bf"
        }
      ],
      "configurations" : [
        "provided"
      ]
    },
    {
      "org" : "org.apache.hadoop",
      "name" : "hadoop-client-runtime",
      "version" : "3.3.2",
      "artifacts" : [
        {
          "name" : "hadoop-client-runtime.jar",
          "hash" : "sha1:0112f2b7420fa77c62148799175c073594197e6c"
        }
      ],
      "configurations" : [
        "provided"
      ]
    },
    {
      "org" : "org.apache.hive",
      "name" : "hive-storage-api",
      "version" : "2.7.2",
      "artifacts" : [
        {
          "name" : "hive-storage-api.jar",
          "hash" : "sha1:68ebb7b11f93daaa43286d3d41279da0cfc06f35"
        }
      ],
      "configurations" : [
        "provided"
      ]
    },
    {
      "org" : "org.apache.ivy",
      "name" : "ivy",
      "version" : "2.5.1",
      "artifacts" : [
        {
          "name" : "ivy.jar",
          "hash" : "sha1:7fac35f24f89776e7b78ec98658d8bc8f22f7e89"
        }
      ],
      "configurations" : [
        "provided"
      ]
    },
    {
      "org" : "org.apache.logging.log4j",
      "name" : "log4j-1.2-api",
      "version" : "2.17.2",
      "artifacts" : [
        {
          "name" : "log4j-1.2-api.jar",
          "hash" : "sha1:8101f657252de8b2b8fb88e2b7cc8854924bf978"
        }
      ],
      "configurations" : [
        "provided"
      ]
    },
    {
      "org" : "org.apache.logging.log4j",
      "name" : "log4j-api",
      "version" : "2.17.2",
      "artifacts" : [
        {
          "name" : "log4j-api.jar",
          "hash" : "sha1:f42d6afa111b4dec5d2aea0fe2197240749a4ea6"
        }
      ],
      "configurations" : [
        "provided"
      ]
    },
    {
      "org" : "org.apache.logging.log4j",
      "name" : "log4j-core",
      "version" : "2.17.2",
      "artifacts" : [
        {
          "name" : "log4j-core.jar",
          "hash" : "sha1:fa43ba4467f5300b16d1e0742934149bfc5ac564"
        }
      ],
      "configurations" : [
        "provided"
      ]
    },
    {
      "org" : "org.apache.logging.log4j",
      "name" : "log4j-slf4j-impl",
      "version" : "2.17.2",
      "artifacts" : [
        {
          "name" : "log4j-slf4j-impl.jar",
          "hash" : "sha1:0183f7c95fc981f3e97d008b363341343508848e"
        }
      ],
      "configurations" : [
        "provided"
      ]
    },
    {
      "org" : "org.apache.orc",
      "name" : "orc-core",
      "version" : "1.7.10",
      "artifacts" : [
        {
          "name" : "orc-core.jar",
          "hash" : "sha1:71b922618be76ed251a047b03d6989cf0bed8925"
        }
      ],
      "configurations" : [
        "provided"
      ]
    },
    {
      "org" : "org.apache.orc",
      "name" : "orc-mapreduce",
      "version" : "1.7.10",
      "artifacts" : [
        {
          "name" : "orc-mapreduce.jar",
          "hash" : "sha1:cfe80b0179d1f394c6a6a7013b883d855050747c"
        }
      ],
      "configurations" : [
        "provided"
      ]
    },
    {
      "org" : "org.apache.orc",
      "name" : "orc-shims",
      "version" : "1.7.10",
      "artifacts" : [
        {
          "name" : "orc-shims.jar",
          "hash" : "sha1:2fabee8f620ba70b95a3fdefff72ba178729105b"
        }
      ],
      "configurations" : [
        "provided"
      ]
    },
    {
      "org" : "org.apache.parquet",
      "name" : "parquet-column",
      "version" : "1.12.2",
      "artifacts" : [
        {
          "name" : "parquet-column.jar",
          "hash" : "sha1:7714bd859f7ad1e2f6ab7c42389a3e92706d81fd"
        }
      ],
      "configurations" : [
        "provided"
      ]
    },
    {
      "org" : "org.apache.parquet",
      "name" : "parquet-common",
      "version" : "1.12.2",
      "artifacts" : [
        {
          "name" : "parquet-common.jar",
          "hash" : "sha1:368e65719c3a73139020d21655c418ec33c7dcb7"
        }
      ],
      "configurations" : [
        "provided"
      ]
    },
    {
      "org" : "org.apache.parquet",
      "name" : "parquet-encoding",
      "version" : "1.12.2",
      "artifacts" : [
        {
          "name" : "parquet-encoding.jar",
          "hash" : "sha1:1807d74d0f36f2ae9bf5c3624de32f218cc5a68a"
        }
      ],
      "configurations" : [
        "provided"
      ]
    },
    {
      "org" : "org.apache.parquet",
      "name" : "parquet-format-structures",
      "version" : "1.12.2",
      "artifacts" : [
        {
          "name" : "parquet-format-structures.jar",
          "hash" : "sha1:425ee45a1e73dc9b6316a79f8d5b34cdc56be986"
        }
      ],
      "configurations" : [
        "provided"
      ]
    },
    {
      "org" : "org.apache.parquet",
      "name" : "parquet-hadoop",
      "version" : "1.12.2",
      "artifacts" : [
        {
          "name" : "parquet-hadoop.jar",
          "hash" : "sha1:a78df3cce9988d5ec7594acea200104689762f49"
        }
      ],
      "configurations" : [
        "provided"
      ]
    },
    {
      "org" : "org.apache.parquet",
      "name" : "parquet-jackson",
      "version" : "1.12.2",
      "artifacts" : [
        {
          "name" : "parquet-jackson.jar",
          "hash" : "sha1:1c8c957d84d1ea3dcf74baa30a191bc0cf9a50ba"
        }
      ],
      "configurations" : [
        "provided"
      ]
    },
    {
      "org" : "org.apache.spark",
      "name" : "spark-catalyst_2.12",
      "version" : "3.3.4",
      "artifacts" : [
        {
          "name" : "spark-catalyst_2.12.jar",
          "hash" : "sha1:e5d2eb27173b4593a98469d9da735a677c2c645f"
        }
      ],
      "configurations" : [
        "provided"
      ]
    },
    {
      "org" : "org.apache.spark",
      "name" : "spark-core_2.12",
      "version" : "3.3.4",
      "artifacts" : [
        {
          "name" : "spark-core_2.12.jar",
          "hash" : "sha1:bd9dd46ba055c1e2c4c5c1bed71b808b84553af2"
        }
      ],
      "configurations" : [
        "provided"
      ]
    },
    {
      "org" : "org.apache.spark",
      "name" : "spark-kvstore_2.12",
      "version" : "3.3.4",
      "artifacts" : [
        {
          "name" : "spark-kvstore_2.12.jar",
          "hash" : "sha1:d5f7e512d4153a74ed4943ff2740b5f0ef9650d0"
        }
      ],
      "configurations" : [
        "provided"
      ]
    },
    {
      "org" : "org.apache.spark",
      "name" : "spark-launcher_2.12",
      "version" : "3.3.4",
      "artifacts" : [
        {
          "name" : "spark-launcher_2.12.jar",
          "hash" : "sha1:f2fd82f73c4b0d72e621dec3ae45a07409b02f57"
        }
      ],
      "configurations" : [
        "provided"
      ]
    },
    {
      "org" : "org.apache.spark",
      "name" : "spark-network-common_2.12",
      "version" : "3.3.4",
      "artifacts" : [
        {
          "name" : "spark-network-common_2.12.jar",
          "hash" : "sha1:8ad90403b085223ef4875d8ba10914d57716df2c"
        }
      ],
      "configurations" : [
        "provided"
      ]
    },
    {
      "org" : "org.apache.spark",
      "name" : "spark-network-shuffle_2.12",
      "version" : "3.3.4",
      "artifacts" : [
        {
          "name" : "spark-network-shuffle_2.12.jar",
          "hash" : "sha1:26dae1c920539a2fcd827004795f2ceeb9ee2955"
        }
      ],
      "configurations" : [
        "provided"
      ]
    },
    {
      "org" : "org.apache.spark",
      "name" : "spark-sketch_2.12",
      "version" : "3.3.4",
      "artifacts" : [
        {
          "name" : "spark-sketch_2.12.jar",
          "hash" : "sha1:0d586441d64bb217f2cfb814d22228248adaecc4"
        }
      ],
      "configurations" : [
        "provided"
      ]
    },
    {
      "org" : "org.apache.spark",
      "name" : "spark-sql_2.12",
      "version" : "3.3.4",
      "artifacts" : [
        {
          "name" : "spark-sql_2.12.jar",
          "hash" : "sha1:f9ed9ac1c7bb91228c5724654d6217fa6e84ae92"
        }
      ],
      "configurations" : [
        "provided"
      ]
    },
    {
      "org" : "org.apache.spark",
      "name" : "spark-tags_2.12",
      "version" : "3.3.4",
      "artifacts" : [
        {
          "name" : "spark-tags_2.12.jar",
          "hash" : "sha1:0144f1c1c6701029e14c19e8df2d316ee24bfd62"
        }
      ],
      "configurations" : [
        "provided"
      ]
    },
    {
      "org" : "org.apache.spark",
      "name" : "spark-unsafe_2.12",
      "version" : "3.3.4",
      "artifacts" : [
        {
          "name" : "spark-unsafe_2.12.jar",
          "hash" : "sha1:88111296b7e8be901b8f13e1a4884753dc9e7dbd"
        }
      ],
      "configurations" : [
        "provided"
      ]
    },
    {
      "org" : "org.apache.xbean",
      "name" : "xbean-asm9-shaded",
      "version" : "4.20",
      "artifacts" : [
        {
          "name" : "xbean-asm9-shaded.jar",
          "hash" : "sha1:17f4dc86c438d1f4775eda3cf656f0040ea451e7"
        }
      ],
      "configurations" : [
        "provided"
      ]
    },
    {
      "org" : "org.apache.yetus",
      "name" : "audience-annotations",
      "version" : "0.12.0",
      "artifacts" : [
        {
          "name" : "audience-annotations.jar",
          "hash" : "sha1:e0efa60318229590103e31c69ebdaae56d903644"
        }
      ],
      "configurations" : [
        "provided"
      ]
    },
    {
      "org" : "org.apache.zookeeper",
      "name" : "zookeeper",
      "version" : "3.6.2",
      "artifacts" : [
        {
          "name" : "zookeeper.jar",
          "hash" : "sha1:bd0630f2de482ce8a14bc1de8dc12ef6197f4624"
        }
      ],
      "configurations" : [
        "provided"
      ]
    },
    {
      "org" : "org.apache.zookeeper",
      "name" : "zookeeper-jute",
      "version" : "3.6.2",
      "artifacts" : [
        {
          "name" : "zookeeper-jute.jar",
          "hash" : "sha1:1cb72bc20e0796c2bb10034e514f76364e902898"
        }
      ],
      "configurations" : [
        "provided"
      ]
    },
    {
      "org" : "org.codehaus.janino",
      "name" : "commons-compiler",
      "version" : "3.0.16",
      "artifacts" : [
        {
          "name" : "commons-compiler.jar",
          "hash" : "sha1:013006f927c8383e85bea59c401de7ef3d7fa741"
        }
      ],
      "configurations" : [
        "provided"
      ]
    },
    {
      "org" : "org.codehaus.janino",
      "name" : "janino",
      "version" : "3.0.16",
      "artifacts" : [
        {
          "name" : "janino.jar",
          "hash" : "sha1:763e11f67b343ceb7cfc65315e0d05a778224f42"
        }
      ],
      "configurations" : [
        "provided"
      ]
    },
    {
      "org" : "org.fusesource.leveldbjni",
      "name" : "leveldbjni-all",
      "version" : "1.8",
      "artifacts" : [
        {
          "name" : "leveldbjni-all.jar",
          "hash" : "sha1:707350a2eeb1fa2ed77a32ddb3893ed308e941db"
        }
      ],
      "configurations" : [
        "provided"
      ]
    },
    {
      "org" : "org.glassfish.hk2",
      "name" : "hk2-api",
      "version" : "2.6.1",
      "artifacts" : [
        {
          "name" : "hk2-api.jar",
          "hash" : "sha1:114bd7afb4a1bd9993527f52a08a252b5d2acac5"
        }
      ],
      "configurations" : [
        "provided"
      ]
    },
    {
      "org" : "org.glassfish.hk2",
      "name" : "hk2-locator",
      "version" : "2.6.1",
      "artifacts" : [
        {
          "name" : "hk2-locator.jar",
          "hash" : "sha1:9dedf9d2022e38ec0743ed44c1ac94ad6149acdd"
        }
      ],
      "configurations" : [
        "provided"
      ]
    },
    {
      "org" : "org.glassfish.hk2",
      "name" : "hk2-utils",
      "version" : "2.6.1",
      "artifacts" : [
        {
          "name" : "hk2-utils.jar",
          "hash" : "sha1:396513aa96c1d5a10aa4f75c4dcbf259a698d62d"
        }
      ],
      "configurations" : [
        "provided"
      ]
    },
    {
      "org" : "org.glassfish.hk2",
      "name" : "osgi-resource-locator",
      "version" : "1.0.3",
      "artifacts" : [
        {
          "name" : "osgi-resource-locator.jar",
          "hash" : "sha1:de3b21279df7e755e38275137539be5e2c80dd58"
        }
      ],
      "configurations" : [
        "provided"
      ]
    },
    {
      "org" : "org.glassfish.hk2.external",
      "name" : "aopalliance-repackaged",
      "version" : "2.6.1",
      "artifacts" : [
        {
          "name" : "aopalliance-repackaged.jar",
          "hash" : "sha1:b2eb0a83bcbb44cc5d25f8b18f23be116313a638"
        }
      ],
      "configurations" : [
        "provided"
      ]
    },
    {
      "org" : "org.glassfish.hk2.external",
      "name" : "jakarta.inject",
      "version" : "2.6.1",
      "artifacts" : [
        {
          "name" : "jakarta.inject.jar",
          "hash" : "sha1:8096ebf722902e75fbd4f532a751e514f02e1eb7"
        }
      ],
      "configurations" : [
        "provided"
      ]
    },
    {
      "org" : "org.glassfish.jersey.containers",
      "name" : "jersey-container-servlet",
      "version" : "2.36",
      "artifacts" : [
        {
          "name" : "jersey-container-servlet.jar",
          "hash" : "sha1:fa6b0f7d47d5c3e054c71eea613a6bbe62b1b733"
        }
      ],
      "configurations" : [
        "provided"
      ]
    },
    {
      "org" : "org.glassfish.jersey.containers",
      "name" : "jersey-container-servlet-core",
      "version" : "2.36",
      "artifacts" : [
        {
          "name" : "jersey-container-servlet-core.jar",
          "hash" : "sha1:d3bd5067597fa7252e603502ee4ae34563852eb5"
        }
      ],
      "configurations" : [
        "provided"
      ]
    },
    {
      "org" : "org.glassfish.jersey.core",
      "name" : "jersey-client",
      "version" : "2.36",
      "artifacts" : [
        {
          "name" : "jersey-client.jar",
          "hash" : "sha1:0755709fb31407d36c114afbe345b47cebf0fe60"
        }
      ],
      "configurations" : [
        "provided"
      ]
    },
    {
      "org" : "org.glassfish.jersey.core",
      "name" : "jersey-common",
      "version" : "2.36",
      "artifacts" : [
        {
          "name" : "jersey-common.jar",
          "hash" : "sha1:5d259ea71ca3c1f4566ec5bfee7320e63d79673b"
        }
      ],
      "configurations" : [
        "provided"
      ]
    },
    {
      "org" : "org.glassfish.jersey.core",
      "name" : "jersey-server",
      "version" : "2.36",
      "artifacts" : [
        {
          "name" : "jersey-server.jar",
          "hash" : "sha1:73cf67d0d761b60860b7721529503a121cfa9df4"
        }
      ],
      "configurations" : [
        "provided"
      ]
    },
    {
      "org" : "org.glassfish.jersey.inject",
      "name" : "jersey-hk2",
      "version" : "2.36",
      "artifacts" : [
        {
          "name" : "jersey-hk2.jar",
          "hash" : "sha1:69a57963b35428a261ac4313cfa89f6b3dc255c6"
        }
      ],
      "configurations" : [
        "provided"
      ]
    },
    {
      "org" : "org.javassist",
      "name" : "javassist",
      "version" : "3.25.0-GA",
      "artifacts" : [
        {
          "name" : "javassist.jar",
          "hash" : "sha1:442dc1f9fd520130bd18da938622f4f9b2e5fba3"
        }
      ],
      "configurations" : [
        "provided"
      ]
    },
    {
      "org" : "org.jetbrains",
      "name" : "annotations",
      "version" : "17.0.0",
      "artifacts" : [
        {
          "name" : "annotations.jar",
          "hash" : "sha1:8ceead41f4e71821919dbdb7a9847608f1a938cb"
        }
      ],
      "configurations" : [
        "provided"
      ]
    },
    {
      "org" : "org.json4s",
      "name" : "json4s-ast_2.12",
      "version" : "3.7.0-M11",
      "artifacts" : [
        {
          "name" : "json4s-ast_2.12.jar",
          "hash" : "sha1:f8c92b6b7cb37f3e2fdf649ad1ba3d65248bb45d"
        }
      ],
      "configurations" : [
        "provided"
      ]
    },
    {
      "org" : "org.json4s",
      "name" : "json4s-core_2.12",
      "version" : "3.7.0-M11",
      "artifacts" : [
        {
          "name" : "json4s-core_2.12.jar",
          "hash" : "sha1:4126de102c272d727ea0e1875ee3db9f6ac7060f"
        }
      ],
      "configurations" : [
        "provided"
      ]
    },
    {
      "org" : "org.json4s",
      "name" : "json4s-jackson_2.12",
      "version" : "3.7.0-M11",
      "artifacts" : [
        {
          "name" : "json4s-jackson_2.12.jar",
          "hash" : "sha1:54089dd27d932de33c329199474ad429ee076510"
        }
      ],
      "configurations" : [
        "provided"
      ]
    },
    {
      "org" : "org.json4s",
      "name" : "json4s-scalap_2.12",
      "version" : "3.7.0-M11",
      "artifacts" : [
        {
          "name" : "json4s-scalap_2.12.jar",
          "hash" : "sha1:5a5aafd028f7ac4a8565e1cebe1307c146c87f70"
        }
      ],
      "configurations" : [
        "provided"
      ]
    },
    {
      "org" : "org.lz4",
      "name" : "lz4-java",
      "version" : "1.8.0",
      "artifacts" : [
        {
          "name" : "lz4-java.jar",
          "hash" : "sha1:4b986a99445e49ea5fbf5d149c4b63f6ed6c6780"
        }
      ],
      "configurations" : [
        "provided"
      ]
    },
    {
      "org" : "org.objenesis",
      "name" : "objenesis",
      "version" : "2.5.1",
      "artifacts" : [
        {
          "name" : "objenesis.jar",
          "hash" : "sha1:272bab9a4e5994757044d1fc43ce480c8cb907a4"
        }
      ],
      "configurations" : [
        "provided"
      ]
    },
    {
      "org" : "org.roaringbitmap",
      "name" : "RoaringBitmap",
      "version" : "0.9.25",
      "artifacts" : [
        {
          "name" : "RoaringBitmap.jar",
          "hash" : "sha1:528fb3befc96737a49266c12e086c0fadd8719df"
        }
      ],
      "configurations" : [
        "provided"
      ]
    },
    {
      "org" : "org.roaringbitmap",
      "name" : "shims",
      "version" : "0.9.25",
      "artifacts" : [
        {
          "name" : "shims.jar",
          "hash" : "sha1:2f8109894e38b996fb1e679263057cceeaf86b11"
        }
      ],
      "configurations" : [
        "provided"
      ]
    },
    {
      "org" : "org.rocksdb",
      "name" : "rocksdbjni",
      "version" : "6.20.3",
      "artifacts" : [
        {
          "name" : "rocksdbjni.jar",
          "hash" : "sha1:e06fcf25faef09d8a3feeb58c88b6c4d768aadd6"
        }
      ],
      "configurations" : [
        "provided"
      ]
    },
    {
      "org" : "org.scala-lang",
      "name" : "scala-library",
      "version" : "2.12.19",
      "artifacts" : [
        {
          "name" : "scala-library.jar",
          "hash" : "sha1:719d843f28afd3239726b7aab9c5c9171aae1d80"
        }
      ],
      "configurations" : [
        "compile",
        "provided",
        "runtime",
        "test"
      ]
    },
    {
      "org" : "org.scala-lang",
      "name" : "scala-reflect",
      "version" : "2.12.19",
      "artifacts" : [
        {
          "name" : "scala-reflect.jar",
          "hash" : "sha1:76c5600f371936a8c8fed925cb76791e212d3715"
        }
      ],
      "configurations" : [
        "provided"
      ]
    },
    {
      "org" : "org.scala-lang.modules",
      "name" : "scala-collection-compat_2.12",
      "version" : "2.12.0",
      "artifacts" : [
        {
          "name" : "scala-collection-compat_2.12.jar",
          "hash" : "sha1:9c4098292dcc773f2f0f9b452d958e8600fc8758"
        }
      ],
      "configurations" : [
        "compile",
        "runtime",
        "test"
      ]
    },
    {
      "org" : "org.scala-lang.modules",
      "name" : "scala-parser-combinators_2.12",
      "version" : "1.1.2",
      "artifacts" : [
        {
          "name" : "scala-parser-combinators_2.12.jar",
          "hash" : "sha1:2ad65ccbeed662b51e2b96221cb4e7d7d6b7b87a"
        }
      ],
      "configurations" : [
        "provided"
      ]
    },
    {
      "org" : "org.scala-lang.modules",
      "name" : "scala-xml_2.12",
      "version" : "1.2.0",
      "artifacts" : [
        {
          "name" : "scala-xml_2.12.jar",
          "hash" : "sha1:5d38ac30beb8420dd395c0af447ba412158965e6"
        }
      ],
      "configurations" : [
        "provided"
      ]
    },
    {
      "org" : "org.scodec",
      "name" : "scodec-bits_2.12",
      "version" : "1.1.38",
      "artifacts" : [
        {
          "name" : "scodec-bits_2.12.jar",
          "hash" : "sha1:6d253d78dae3642fc225dbea6970edde5b54a927"
        }
      ],
      "configurations" : [
        "compile",
        "runtime",
        "test"
      ]
    },
    {
      "org" : "org.slf4j",
      "name" : "jcl-over-slf4j",
      "version" : "1.7.32",
      "artifacts" : [
        {
          "name" : "jcl-over-slf4j.jar",
          "hash" : "sha1:32c060250bcc5282cdbc1fd7008c12eb4ebad00e"
        }
      ],
      "configurations" : [
        "provided"
      ]
    },
    {
      "org" : "org.slf4j",
      "name" : "jul-to-slf4j",
      "version" : "1.7.32",
      "artifacts" : [
        {
          "name" : "jul-to-slf4j.jar",
          "hash" : "sha1:8a055c04ab44e8e8326901cadf89080721348bdb"
        }
      ],
      "configurations" : [
        "provided"
      ]
    },
    {
      "org" : "org.slf4j",
      "name" : "slf4j-api",
      "version" : "1.7.35",
      "artifacts" : [
        {
          "name" : "slf4j-api.jar",
          "hash" : "sha1:517f3a0687490b72d0e56d815e05608a541af802"
        }
      ],
      "configurations" : [
        "provided"
      ]
    },
    {
      "org" : "org.spark-project.spark",
      "name" : "unused",
      "version" : "1.0.0",
      "artifacts" : [
        {
          "name" : "unused.jar",
          "hash" : "sha1:205fe37a2fade6ce6dfcf8eff57ed21a4a1c22af"
        }
      ],
      "configurations" : [
        "provided"
      ]
    },
    {
      "org" : "org.threeten",
      "name" : "threeten-extra",
      "version" : "1.5.0",
      "artifacts" : [
        {
          "name" : "threeten-extra.jar",
          "hash" : "sha1:d6adb54fefe72482ed049f07af31ddf2c287345f"
        }
      ],
      "configurations" : [
        "provided"
      ]
    },
    {
      "org" : "org.tpolecat",
      "name" : "natchez-core_2.12",
      "version" : "0.3.5",
      "artifacts" : [
        {
          "name" : "natchez-core_2.12.jar",
          "hash" : "sha1:fbb1e4d392e3b0e0bb255cf79e94286f062943ce"
        }
      ],
      "configurations" : [
        "compile",
        "runtime",
        "test"
      ]
    },
    {
      "org" : "org.tukaani",
      "name" : "xz",
      "version" : "1.9",
      "artifacts" : [
        {
          "name" : "xz.jar",
          "hash" : "sha1:1ea4bec1a921180164852c65006d928617bd2caf"
        }
      ],
      "configurations" : [
        "provided"
      ]
    },
    {
      "org" : "org.typelevel",
      "name" : "case-insensitive_2.12",
      "version" : "1.4.0",
      "artifacts" : [
        {
          "name" : "case-insensitive_2.12.jar",
          "hash" : "sha1:cf318fd2cf687883ec48a6c76f497cf3871750a7"
        }
      ],
      "configurations" : [
        "compile",
        "runtime",
        "test"
      ]
    },
    {
      "org" : "org.typelevel",
      "name" : "cats-core_2.12",
      "version" : "2.10.0",
      "artifacts" : [
        {
          "name" : "cats-core_2.12.jar",
          "hash" : "sha1:100bc0d103c5bd9ddcd4e2b5c24e88483e2a77d5"
        }
      ],
      "configurations" : [
        "compile",
        "runtime",
        "test"
      ]
    },
    {
      "org" : "org.typelevel",
      "name" : "cats-effect-kernel_2.12",
      "version" : "3.5.4",
      "artifacts" : [
        {
          "name" : "cats-effect-kernel_2.12.jar",
          "hash" : "sha1:be6200abda12debe863d87febd323106eb7f70ed"
        }
      ],
      "configurations" : [
        "compile",
        "runtime",
        "test"
      ]
    },
    {
      "org" : "org.typelevel",
      "name" : "cats-effect-std_2.12",
      "version" : "3.5.4",
      "artifacts" : [
        {
          "name" : "cats-effect-std_2.12.jar",
          "hash" : "sha1:3857f02de6821dbb74a40c10ef4dd59c72f1d3c4"
        }
      ],
      "configurations" : [
        "compile",
        "runtime",
        "test"
      ]
    },
    {
      "org" : "org.typelevel",
      "name" : "cats-effect_2.12",
      "version" : "3.5.4",
      "artifacts" : [
        {
          "name" : "cats-effect_2.12.jar",
          "hash" : "sha1:7c62aa340f8e1a6b99e4d142ac5a1e2492777dfb"
        }
      ],
      "configurations" : [
        "compile",
        "runtime",
        "test"
      ]
    },
    {
      "org" : "org.typelevel",
      "name" : "cats-kernel_2.12",
      "version" : "2.10.0",
      "artifacts" : [
        {
          "name" : "cats-kernel_2.12.jar",
          "hash" : "sha1:94b372f873e763186c3cccc9e76492553d01350e"
        }
      ],
      "configurations" : [
        "compile",
        "runtime",
        "test"
      ]
    },
    {
      "org" : "org.typelevel",
      "name" : "jawn-parser_2.12",
      "version" : "1.6.0",
      "artifacts" : [
        {
          "name" : "jawn-parser_2.12.jar",
          "hash" : "sha1:13a72d2195b322236bf6a77ee76f35abbf3caa3c"
        }
      ],
      "configurations" : [
        "compile",
        "runtime",
        "test"
      ]
    },
    {
      "org" : "org.typelevel",
      "name" : "literally_2.12",
      "version" : "1.1.0",
      "artifacts" : [
        {
          "name" : "literally_2.12.jar",
          "hash" : "sha1:9b69b2635eea7a736f6f0db563b1d6ea4f962c40"
        }
      ],
      "configurations" : [
        "compile",
        "runtime",
        "test"
      ]
    },
    {
      "org" : "org.xerial.snappy",
      "name" : "snappy-java",
      "version" : "1.1.8.4",
      "artifacts" : [
        {
          "name" : "snappy-java.jar",
          "hash" : "sha1:66f0d56454509f6e36175f2331572e250e04a6cc"
        }
      ],
      "configurations" : [
        "provided"
      ]
    },
    {
      "org" : "oro",
      "name" : "oro",
      "version" : "2.0.8",
      "artifacts" : [
        {
          "name" : "oro.jar",
          "hash" : "sha1:5592374f834645c4ae250f4c9fbb314c9369d698"
        }
      ],
      "configurations" : [
        "provided"
      ]
    }
  ]
}<|MERGE_RESOLUTION|>--- conflicted
+++ resolved
@@ -1,10 +1,6 @@
 {
   "lockVersion" : 1,
-<<<<<<< HEAD
-  "timestamp" : "2024-07-24T22:17:46.705585Z",
-=======
-  "timestamp" : "2024-07-29T08:22:10.017745181Z",
->>>>>>> 67a5480c
+  "timestamp" : "2024-07-29T11:09:01.861273Z",
   "configurations" : [
     "compile",
     "optional",
